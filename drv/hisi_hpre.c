/* SPDX-License-Identifier: Apache-2.0 */
#include <stdlib.h>
#include <unistd.h>
#include <stdio.h>
#include <sys/mman.h>
#include <assert.h>
#include <string.h>
#include <stdint.h>
#include <fcntl.h>
#include <sys/stat.h>
#include <sys/ioctl.h>
#include <sys/epoll.h>
#include <sys/eventfd.h>
#include <sys/types.h>
#include "hisi_qm_udrv.h"
#include "wd.h"
#include "../include/drv/wd_rsa_drv.h"
#include "../include/drv/wd_dh_drv.h"
#include "../include/drv/wd_ecc_drv.h"

#define HPRE_HW_TASK_DONE	3
#define HPRE_HW_TASK_INIT	1

#define HPRE_HW_V2_ALG_TYPE	0
#define HPRE_HW_V3_ECC_ALG_TYPE	1

#define CRT_PARAMS_SZ(key_size)		((5 * (key_size)) >> 1)
#define CRT_GEN_PARAMS_SZ(key_size)	((7 * (key_size)) >> 1)
#define GEN_PARAMS_SZ(key_size)		((key_size) << 1)
#define CRT_PARAM_SZ(key_size)		((key_size) >> 1)

#define container_of(ptr, type, member) ({ \
		typeof(((type *)0)->member)(*__mptr) = (ptr); \
		(type *)((char *)__mptr - offsetof(type, member)); })

enum hpre_alg_type {
	HPRE_ALG_NC_NCRT = 0x0,
	HPRE_ALG_NC_CRT = 0x1,
	HPRE_ALG_KG_STD = 0x2,
	HPRE_ALG_KG_CRT = 0x3,
	HPRE_ALG_DH_G2 = 0x4,
	HPRE_ALG_DH = 0x5,
	HPRE_ALG_PRIME = 0x6,
	HPRE_ALG_MOD = 0x7,
	HPRE_ALG_MOD_INV = 0x8,
	HPRE_ALG_MUL = 0x9,
	HPRE_ALG_COPRIME = 0xA,
	HPRE_ALG_ECC_CURVE_TEST = 0xB,
	HPRE_ALG_ECDH_PLUS = 0xC,
	HPRE_ALG_ECDH_MULTIPLY = 0xD,
	HPRE_ALG_ECDSA_SIGN = 0xE,
	HPRE_ALG_ECDSA_VERF = 0xF,
	HPRE_ALG_X_DH_MULTIPLY = 0x10,
	HPRE_ALG_SM2_KEY_GEN = 0x11,
	HPRE_ALG_SM2_SIGN = 0x12,
	HPRE_ALG_SM2_VERF = 0x13,
	HPRE_ALG_SM2_ENC = 0x14,
	HPRE_ALG_SM2_DEC = 0x15
};

/* I think put venodr hw msg as a user interface is not suitable here */
struct hisi_hpre_sqe {
	__u32 alg	: 5;

	/* error type */
	__u32 etype	: 11;
	__u32 resv0	: 14;
	__u32 done	: 2;
	__u32 task_len1	: 8;
	__u32 task_len2	: 8;
	__u32 mrttest_num : 8;
	__u32 uwkey_enb : 1;
	__u32 sm2_ksel	: 1;
	__u32 resv1	: 6;
	__u32 low_key;
	__u32 hi_key;
	__u32 low_in;
	__u32 hi_in;
	__u32 low_out;
	__u32 hi_out;
	__u32 low_tag;
	__u32 hi_tag;
	__u32 sm2_mlen	: 9;
	__u32 rsvd1	: 7;
	__u32 uwkey_sel	: 4;
	__u32 wrap_num	: 3;
	__u32 resv2	: 9;
	__u32 kek_key;
	__u32 rsvd3[4];
};

struct hisi_hpre_ctx {
	struct wd_ctx_config_internal	config;
};

static bool is_hpre_bin_fmt(const char *data, int dsz, int bsz)
{
	const char *temp = data + dsz;
	int lens = bsz - dsz;
	int i = 0;

	while (i < lens) {
		if (temp[i] && !data[i])
			return true;
		i++;
	}

	return false;
}

static int crypto_bin_to_hpre_bin(char *dst, const char *src,
				  int b_size, int d_size, const char *p_name)
{
	int i = d_size - 1;
	bool is_hpre_bin;
	int j;

	if (!dst || !src || b_size <= 0 || d_size <= 0) {
		WD_ERR("%s: trans to hpre bin params err!\n", p_name);
		return -WD_EINVAL;
	}

	if (b_size < d_size) {
		WD_ERR("%s: trans to hpre bin param data is too long!\n", p_name);
		return  -WD_EINVAL;
	}

	is_hpre_bin = is_hpre_bin_fmt(src, d_size, b_size);
	if (b_size == d_size || (dst == src && is_hpre_bin))
		return WD_SUCCESS;

	for (j = b_size - 1; j >= 0; j--, i--) {
		if (i >= 0)
			dst[j] = src[i];
		else
			dst[j] = 0;
	}

	return WD_SUCCESS;
}

static int hpre_bin_to_crypto_bin(char *dst, const char *src, int b_size,
				  const char *p_name)
{
	int i, cnt;
	int j = 0;
	int k = 0;

	if (!dst || !src || b_size <= 0) {
		WD_ERR("%s trans to crypto bin: params err!\n", p_name);
		return 0;
	}

	while (!src[j] && k < (b_size - 1))
		k = ++j;

	if (j == 0 && src == dst)
		return b_size;

	for (i = 0, cnt = j; i < b_size; j++, i++) {
		if (i < b_size - cnt)
			dst[i] = src[j];
		else
			dst[i] = 0;
	}

	return b_size - k;
}

static int fill_rsa_crt_prikey2(struct wd_rsa_prikey *prikey,
				   void **data)
{
	struct wd_dtb *wd_dq, *wd_dp, *wd_qinv, *wd_q, *wd_p;
	int ret;

	wd_rsa_get_crt_prikey_params(prikey, &wd_dq, &wd_dp,
				&wd_qinv, &wd_q, &wd_p);
	ret = crypto_bin_to_hpre_bin(wd_dq->data, (const char *)wd_dq->data,
				wd_dq->bsize, wd_dq->dsize, "rsa crt dq");
	if (ret)
		return ret;

	ret = crypto_bin_to_hpre_bin(wd_dp->data, (const char *)wd_dp->data,
				wd_dp->bsize, wd_dp->dsize, "rsa crt dp");
	if (ret)
		return ret;

	ret = crypto_bin_to_hpre_bin(wd_q->data, (const char *)wd_q->data,
				wd_q->bsize, wd_q->dsize, "rsa crt q");
	if (ret)
		return ret;

	ret = crypto_bin_to_hpre_bin(wd_p->data,
		(const char *)wd_p->data, wd_p->bsize, wd_p->dsize, "rsa crt p");
	if (ret)
		return ret;

	ret = crypto_bin_to_hpre_bin(wd_qinv->data,
		(const char *)wd_qinv->data, wd_qinv->bsize,
		wd_qinv->dsize, "rsa crt qinv");
	if (ret)
		return ret;

	*data = wd_dq->data;

	return (int)(wd_dq->bsize + wd_qinv->bsize + wd_p->bsize +
			wd_q->bsize + wd_dp->bsize);
}

static int fill_rsa_prikey1(struct wd_rsa_prikey *prikey, void **data)
{
	struct wd_dtb *wd_d, *wd_n;
	int ret;

	wd_rsa_get_prikey_params(prikey, &wd_d, &wd_n);
	ret = crypto_bin_to_hpre_bin(wd_d->data, (const char *)wd_d->data,
				wd_d->bsize, wd_d->dsize, "rsa d");
	if (ret)
		return ret;

	ret = crypto_bin_to_hpre_bin(wd_n->data, (const char *)wd_n->data,
				wd_n->bsize, wd_n->dsize, "rsa n");
	if (ret)
		return ret;

	*data = wd_d->data;

	return (int)(wd_n->bsize + wd_d->bsize);
}

static int fill_rsa_pubkey(struct wd_rsa_pubkey *pubkey, void **data)
{
	struct wd_dtb *wd_e, *wd_n;
	int ret;

	wd_rsa_get_pubkey_params(pubkey, &wd_e, &wd_n);
	ret = crypto_bin_to_hpre_bin(wd_e->data, (const char *)wd_e->data,
				wd_e->bsize, wd_e->dsize, "rsa e");
	if (ret) {
		WD_ERR("rsa pubkey e format fail!\n");
		return ret;
	}
	ret = crypto_bin_to_hpre_bin(wd_n->data, (const char *)wd_n->data,
				wd_n->bsize, wd_n->dsize, "rsa n");
	if (ret)
		return ret;

	*data = wd_e->data;
	return (int)(wd_n->bsize + wd_e->bsize);
}

static int fill_rsa_genkey_in(struct wd_rsa_kg_in *genkey)
{
	struct wd_dtb e, q, p;
	int ret;

	wd_rsa_get_kg_in_params(genkey, &e, &q, &p);

	ret = crypto_bin_to_hpre_bin(e.data, (const char *)e.data,
				e.bsize, e.dsize, "rsa kg e");
	if (ret)
		return ret;

	ret = crypto_bin_to_hpre_bin(q.data, (const char *)q.data,
				q.bsize, q.dsize, "rsa kg q");
	if (ret)
		return ret;

	return crypto_bin_to_hpre_bin(p.data, (const char *)p.data,
				p.bsize, p.dsize, "rsa kg p");
}

static int hpre_tri_bin_transfer(struct wd_dtb *bin0, struct wd_dtb *bin1,
				struct wd_dtb *bin2)
{
	int ret;

	ret = hpre_bin_to_crypto_bin(bin0->data, (const char *)bin0->data,
				bin0->bsize, "hpre");
	if (!ret)
		return -WD_EINVAL;

	bin0->dsize = ret;

	if (bin1) {
		ret = hpre_bin_to_crypto_bin(bin1->data,
			(const char *)bin1->data,
			bin1->bsize, "hpre");
		if (!ret)
			return -WD_EINVAL;

		bin1->dsize = ret;
	}

	if (bin2) {
		ret = hpre_bin_to_crypto_bin(bin2->data,
			(const char *)bin2->data, bin2->bsize, "hpre");
		if (!ret)
			return -WD_EINVAL;

		bin2->dsize = ret;
	}

	return WD_SUCCESS;
}

static int rsa_out_transfer(struct wd_rsa_msg *msg,
				struct hisi_hpre_sqe *hw_msg)
{
	struct wd_rsa_req *req = &msg->req;
	struct wd_rsa_kg_out *key = req->dst;
	__u16 kbytes = msg->key_bytes;
	struct wd_dtb qinv, dq, dp;
	struct wd_dtb d, n;
	void *data;
	int ret;

	if (hw_msg->alg == HPRE_ALG_KG_CRT || hw_msg->alg == HPRE_ALG_KG_STD) {
		/* async */
		if (LW_U16(hw_msg->low_tag)) {
			data = VA_ADDR(hw_msg->hi_out, hw_msg->low_out);
			key = container_of(data, struct wd_rsa_kg_out, data);
		} else {
			key = req->dst;
		}
	}

	msg->result = WD_SUCCESS;
	if (hw_msg->alg == HPRE_ALG_KG_CRT) {
		req->dst_bytes = CRT_GEN_PARAMS_SZ(kbytes);
		wd_rsa_get_kg_out_crt_params(key, &qinv, &dq, &dp);
		ret = hpre_tri_bin_transfer(&qinv, &dq, &dp);
		if (ret) {
			WD_ERR("parse rsa genkey qinv&&dq&&dp format fail!\n");
			return ret;
		}

		wd_rsa_set_kg_out_crt_psz(key, qinv.dsize,
					       dq.dsize, dp.dsize);
	} else if (hw_msg->alg == HPRE_ALG_KG_STD) {
		req->dst_bytes = GEN_PARAMS_SZ(kbytes);

		wd_rsa_get_kg_out_params(key, &d, &n);
		ret = hpre_tri_bin_transfer(&d, &n, NULL);
		if (ret) {
			WD_ERR("parse rsa genkey1 d&&n format fail!\n");
			return ret;
		}

		wd_rsa_set_kg_out_psz(key, d.dsize, n.dsize);
	} else {
		req->dst_bytes = kbytes;
	}

	return WD_SUCCESS;
}

static int rsa_prepare_key(struct wd_rsa_msg *msg,
			      struct hisi_hpre_sqe *hw_msg)
{
	struct wd_rsa_req *req = &msg->req;
	void *data;
	int ret;

	if (req->op_type == WD_RSA_SIGN) {
		if (hw_msg->alg == HPRE_ALG_NC_CRT) {
			ret = fill_rsa_crt_prikey2((void *)msg->key, &data);
			if (ret <= 0)
				return ret;
		} else {
			ret = fill_rsa_prikey1((void *)msg->key, &data);
			if (ret < 0)
				return ret;
			hw_msg->alg = HPRE_ALG_NC_NCRT;
		}
	} else if (req->op_type == WD_RSA_VERIFY) {
		ret = fill_rsa_pubkey((void *)msg->key, &data);
		if (ret < 0)
			return ret;
		hw_msg->alg = HPRE_ALG_NC_NCRT;
	} else if (req->op_type == WD_RSA_GENKEY) {
		ret = fill_rsa_genkey_in((void *)msg->key);
		if (ret)
			return ret;
		ret = wd_rsa_kg_in_data((void *)msg->key, (char **)&data);
		if (ret < 0) {
			WD_ERR("Get rsa gen key data in fail!\n");
			return ret;
		}
		if (hw_msg->alg == HPRE_ALG_NC_CRT)
			hw_msg->alg = HPRE_ALG_KG_CRT;
		else
			hw_msg->alg = HPRE_ALG_KG_STD;
	} else {
		WD_ERR("Invalid rsa operatin type!\n");
		return -WD_EINVAL;
	}

	hw_msg->low_key = LW_U32((uintptr_t)data);
	hw_msg->hi_key = HI_U32((uintptr_t)data);

	return WD_SUCCESS;
}

static int rsa_prepare_iot(struct wd_rsa_msg *msg,
			      struct hisi_hpre_sqe *hw_msg)
{
	struct wd_rsa_req *req = &msg->req;
	struct wd_rsa_kg_out *kout = req->dst;
	int ret = WD_SUCCESS;
	void *out = NULL;

	if (req->op_type != WD_RSA_GENKEY) {
		hw_msg->low_in = LW_U32((uintptr_t)req->src);
		hw_msg->hi_in = HI_U32((uintptr_t)req->src);
		out = req->dst;
	} else {
		hw_msg->low_in = 0;
		hw_msg->hi_in = 0;
		ret = wd_rsa_kg_out_data(kout, (char **)&out);
		if (ret < 0)
			return ret;
	}

	hw_msg->low_out = LW_U32((uintptr_t)out);
	hw_msg->hi_out = HI_U32((uintptr_t)out);

	return ret;
}

static int hpre_init(struct wd_ctx_config_internal *config, void *priv, const char *alg_name)
{
	struct hisi_hpre_ctx *hpre_ctx = (struct hisi_hpre_ctx *)priv;
	struct hisi_qm_priv qm_priv;
	handle_t h_ctx, h_qp;
	int i, j;

	memcpy(&hpre_ctx->config, config, sizeof(*config));

	/* allocate qp for each context */
	qm_priv.sqe_size = sizeof(struct hisi_hpre_sqe);

	/* DH/RSA: qm sqc_type = 0, ECC: qm sqc_type = 1; */
	if (!strncmp(alg_name, "ecc", sizeof("ecc")))
		qm_priv.op_type = HPRE_HW_V3_ECC_ALG_TYPE;
	else
		qm_priv.op_type = HPRE_HW_V2_ALG_TYPE;

	for (i = 0; i < config->ctx_num; i++) {
		h_ctx = config->ctxs[i].ctx;
		h_qp = hisi_qm_alloc_qp(&qm_priv, h_ctx);
		if (!h_qp) {
			WD_ERR("failed to alloc qp!\n");
			goto out;
		}
	}

	return 0;
out:
	for (j = 0; j < i; j++) {
		h_qp = (handle_t)wd_ctx_get_priv(config->ctxs[j].ctx);
		hisi_qm_free_qp(h_qp);
	}

	return -EINVAL;
}

static void hpre_exit(void *priv)
{
	struct hisi_hpre_ctx *hpre_ctx = (struct hisi_hpre_ctx *)priv;
	struct wd_ctx_config_internal *config = &hpre_ctx->config;
	handle_t h_qp;
	int i;

	for (i = 0; i < config->ctx_num; i++) {
		h_qp = (handle_t)wd_ctx_get_priv(config->ctxs[i].ctx);
		hisi_qm_free_qp(h_qp);
	}
}

static int rsa_send(handle_t ctx, struct wd_rsa_msg *msg)
{
	handle_t h_qp = (handle_t)wd_ctx_get_priv(ctx);
	struct hisi_hpre_sqe hw_msg;
	__u16 send_cnt = 0;
	int ret;

	memset(&hw_msg, 0, sizeof(struct hisi_hpre_sqe));

	if (msg->key_type == WD_RSA_PRIKEY1 ||
	msg->key_type == WD_RSA_PUBKEY)
		hw_msg.alg = HPRE_ALG_NC_NCRT;
	else if (msg->key_type == WD_RSA_PRIKEY2)
		hw_msg.alg = HPRE_ALG_NC_CRT;
	else
		return -WD_EINVAL;

	hw_msg.task_len1 = msg->key_bytes / BYTE_BITS - 0x1;

	ret = rsa_prepare_key(msg, &hw_msg);
	if (ret < 0)
		return ret;

	/* prepare in/out put */
	ret = rsa_prepare_iot(msg, &hw_msg);
	if (ret < 0)
		return ret;

	hw_msg.done = 0x1;
	hw_msg.etype = 0x0;
	hw_msg.low_tag = msg->tag;

	return hisi_qm_send(h_qp, &hw_msg, 1, &send_cnt);
}

static int rsa_recv(handle_t ctx, struct wd_rsa_msg *msg)
{
	handle_t h_qp = (handle_t)wd_ctx_get_priv(ctx);
	struct hisi_hpre_sqe hw_msg = {0};
	__u16 recv_cnt = 0;
	int ret;

	ret = hisi_qm_recv(h_qp, &hw_msg, 1, &recv_cnt);
	if (ret < 0)
		return ret;

	if (hw_msg.done != HPRE_HW_TASK_DONE || hw_msg.etype) {
		WD_ERR("HPRE do %s fail!done=0x%x, etype=0x%x\n", "rsa",
			hw_msg.done, hw_msg.etype);
		if (hw_msg.done == HPRE_HW_TASK_INIT)
			msg->result = WD_EINVAL;
		else
			msg->result = WD_IN_EPARA;
	} else {
		msg->tag = LW_U16(hw_msg.low_tag);
		ret = rsa_out_transfer(msg, &hw_msg);
		if (ret) {
			WD_ERR("qm rsa out transfer fail!\n");
			msg->result = WD_OUT_EPARA;
		} else {
			msg->result = WD_SUCCESS;
		}
	}

	return 0;
}

static struct wd_rsa_driver rsa_hisi_hpre = {
	.drv_name		= "hisi_hpre",
	.alg_name		= "rsa",
	.drv_ctx_size		= sizeof(struct hisi_hpre_ctx),
	.init			= hpre_init,
	.exit			= hpre_exit,
	.send			= rsa_send,
	.recv			= rsa_recv,
};

static int fill_dh_xp_params(struct wd_dh_msg *msg,
			     struct hisi_hpre_sqe *hw_msg)
{
	struct wd_dh_req *req = &msg->req;
	void *x, *p;
	int ret;

	x = req->x_p;
	p = req->x_p + msg->key_bytes;
	ret = crypto_bin_to_hpre_bin(x, (const char *)x,
				msg->key_bytes, req->xbytes, "dh x");
	if (ret) {
		WD_ERR("dh x para format fail!\n");
		return ret;
	}

	ret = crypto_bin_to_hpre_bin(p, (const char *)p,
				msg->key_bytes, req->pbytes, "dh p");
	if (ret) {
		WD_ERR("dh p para format fail!\n");
		return ret;
	}

	hw_msg->low_key = LW_U32((uintptr_t)x);
	hw_msg->hi_key = HI_U32((uintptr_t)x);

	return WD_SUCCESS;
}

static int dh_out_transfer(struct wd_dh_msg *msg,
			   struct hisi_hpre_sqe *hw_msg)
{
	__u16 key_bytes = (hw_msg->task_len1 + 1) * BYTE_BITS;
	struct wd_dh_req *req = &msg->req;
	void *out;
	int ret;

	/* async */
	if (LW_U16(hw_msg->low_tag))
		out = VA_ADDR(hw_msg->hi_out, hw_msg->low_out);
	else
		out = req->pri;

	ret = hpre_bin_to_crypto_bin((char *)out,
		(const char *)out, key_bytes, "dh out");
	if (!ret)
		return -WD_EINVAL;

	req->pri_bytes = ret;

	return WD_SUCCESS;
}

static int dh_send(handle_t ctx, struct wd_dh_msg *msg)
{
	handle_t h_qp = (handle_t)wd_ctx_get_priv(ctx);
	struct wd_dh_req *req = &msg->req;
	struct hisi_hpre_sqe hw_msg;
	__u16 send_cnt = 0;
	int ret;

	memset(&hw_msg, 0, sizeof(struct hisi_hpre_sqe));

	if (msg->is_g2 && req->op_type != WD_DH_PHASE2)
		hw_msg.alg = HPRE_ALG_DH_G2;
	else
		hw_msg.alg = HPRE_ALG_DH;

	hw_msg.task_len1 = msg->key_bytes / BYTE_BITS - 0x1;

	if (!(msg->is_g2 && req->op_type == WD_DH_PHASE1)) {
		ret = crypto_bin_to_hpre_bin((char *)msg->g,
			(const char *)msg->g, msg->key_bytes,
			msg->gbytes, "dh g");
		if (ret) {
			WD_ERR("dh g para format fail!\n");
			return ret;
		}

		hw_msg.low_in = LW_U32((uintptr_t)msg->g);
		hw_msg.hi_in = HI_U32((uintptr_t)msg->g);
	}

	ret = fill_dh_xp_params(msg, &hw_msg);
	if (ret)
		return ret;

	hw_msg.low_out = LW_U32((uintptr_t)req->pri);
	hw_msg.hi_out = HI_U32((uintptr_t)req->pri);
	hw_msg.done = 0x1;
	hw_msg.etype = 0x0;
	hw_msg.low_tag = msg->tag;

	return hisi_qm_send(h_qp, &hw_msg, 1, &send_cnt);
}

static int dh_recv(handle_t ctx, struct wd_dh_msg *msg)
{
	handle_t h_qp = (handle_t)wd_ctx_get_priv(ctx);
	struct hisi_hpre_sqe hw_msg = {0};
	__u16 recv_cnt = 0;
	int ret;

	ret = hisi_qm_recv(h_qp, &hw_msg, 1, &recv_cnt);
	if (ret < 0)
		return ret;

	if (hw_msg.done != HPRE_HW_TASK_DONE || hw_msg.etype) {
		WD_ERR("HPRE do %s fail!done=0x%x, etype=0x%x\n", "dh",
			hw_msg.done, hw_msg.etype);
		if (hw_msg.done == HPRE_HW_TASK_INIT)
			msg->result = WD_EINVAL;
		else
			msg->result = WD_IN_EPARA;
	} else {
		msg->tag = LW_U16(hw_msg.low_tag);
		ret = dh_out_transfer(msg, &hw_msg);
		if (ret) {
			WD_ERR("dh out transfer fail!\n");
			msg->result = WD_OUT_EPARA;
		} else {
			msg->result = WD_SUCCESS;
		}
	}

	return 0;
}

static struct wd_dh_driver dh_hisi_hpre = {
	.drv_name		= "hisi_hpre",
	.alg_name		= "dh",
	.drv_ctx_size		= sizeof(struct hisi_hpre_ctx),
	.init			= hpre_init,
	.exit			= hpre_exit,
	.send			= dh_send,
	.recv			= dh_recv,
};

static int ecc_prepare_alg(struct wd_ecc_msg *msg,
			   struct hisi_hpre_sqe *hw_msg)
{
	switch (msg->req.op_type) {
	case WD_SM2_SIGN:
		hw_msg->alg = HPRE_ALG_SM2_SIGN;
		break;
	case WD_ECDSA_SIGN:
		hw_msg->alg = HPRE_ALG_ECDSA_SIGN;
		break;
	case WD_SM2_VERIFY:
		hw_msg->alg = HPRE_ALG_SM2_VERF;
		break;
	case WD_ECDSA_VERIFY:
		hw_msg->alg = HPRE_ALG_ECDSA_VERF;
		break;
	case WD_SM2_ENCRYPT:
		hw_msg->alg = HPRE_ALG_SM2_ENC;
		break;
	case WD_SM2_DECRYPT:
		hw_msg->alg = HPRE_ALG_SM2_DEC;
		break;
	case WD_SM2_KG:
		hw_msg->alg = HPRE_ALG_SM2_KEY_GEN;
		break;
	case WD_ECXDH_GEN_KEY: /* fall through */
	case WD_ECXDH_COMPUTE_KEY:
		hw_msg->alg = HPRE_ALG_ECDH_MULTIPLY;
		break;
	default:
		return -WD_EINVAL;
	}

	return 0;
}


static int trans_cv_param_to_hpre_bin(struct wd_dtb *p, struct wd_dtb *a,
				      struct wd_dtb *b, struct wd_dtb *n,
				      struct wd_ecc_point *g)
{
	int ret;

	ret = crypto_bin_to_hpre_bin(p->data, (const char *)p->data,
					p->bsize, p->dsize, "cv p");
	if (ret)
		return ret;

	ret = crypto_bin_to_hpre_bin(a->data, (const char *)a->data,
					a->bsize, a->dsize, "cv a");
	if (ret)
		return ret;

	ret = crypto_bin_to_hpre_bin(b->data, (const char *)b->data,
					b->bsize, b->dsize, "cv b");
	if (ret)
		return ret;

	ret = crypto_bin_to_hpre_bin(n->data, (const char *)n->data,
					n->bsize, n->dsize, "cv n");
	if (ret)
		return ret;

	ret = crypto_bin_to_hpre_bin(g->x.data, (const char *)g->x.data,
					g->x.bsize, g->x.dsize, "cv gx");
	if (ret)
		return ret;

	return crypto_bin_to_hpre_bin(g->y.data, (const char *)g->y.data,
					g->y.bsize, g->y.dsize, "cv gy");
}

static int trans_d_to_hpre_bin(struct wd_dtb *d)
{
	return crypto_bin_to_hpre_bin(d->data, (const char *)d->data,
				      d->bsize, d->dsize, "ecc d");
}

static bool less_than_latter(struct wd_dtb *d, struct wd_dtb *n)
{
	int ret, shift;

	if (d->dsize > n->dsize)
		return false;
	else if (d->dsize < n->dsize)
		return true;

	shift = n->bsize - n->dsize;
	ret = memcmp(d->data + shift, n->data + shift, n->dsize);
	if (ret < 0)
		return true;
	else
		return false;
}

static int ecc_prepare_prikey(struct wd_ecc_key *key, void **data, int id)
{
	struct wd_ecc_point *g = NULL;
	struct wd_dtb *p = NULL;
	struct wd_dtb *a = NULL;
	struct wd_dtb *b = NULL;
	struct wd_dtb *n = NULL;
	struct wd_dtb *d = NULL;
	char bsize, dsize;
	char *dat;
	int ret;

	wd_ecc_get_prikey_params((void *)key, &p, &a, &b, &n, &g, &d);

	ret = trans_cv_param_to_hpre_bin(p, a, b, n, g);
	if (ret)
		return ret;

	ret = trans_d_to_hpre_bin(d);
	if (ret)
		return ret;

	/*
	 * This is a pretreatment of x25519/x448, as described in RFC7748
	 * hpre is big-endian, so the byte is opposite.
	 */
	dat = d->data;
	bsize = d->bsize;
	dsize = d->dsize;
	if (id == WD_X25519) {
		dat[31] &= 248;
		dat[0] &= 127;
		dat[0] |= 64;
	} else if (id == WD_X448) {
		dat[55 + bsize - dsize] &= 252;
		dat[0 + bsize - dsize] |= 128;
	}

	if (id != WD_X25519 && id != WD_X448 &&
		!less_than_latter(d, n)) {
		WD_ERR("failed to prepare ecc prikey: d >= n!\n");
		return -WD_EINVAL;
	}

	*data = p->data;

	return 0;
}

static int trans_pub_to_hpre_bin(struct wd_ecc_point *pub)
{
	struct wd_dtb *temp;
	int ret;

	temp = &pub->x;
	ret = crypto_bin_to_hpre_bin(temp->data, (const char *)temp->data,
				     temp->bsize, temp->dsize, "ecc pub x");
	if (ret)
		return ret;

	temp = &pub->y;
	return crypto_bin_to_hpre_bin(temp->data, (const char *)temp->data,
				      temp->bsize, temp->dsize, "ecc pub y");
}

static int ecc_prepare_pubkey(struct wd_ecc_key *key, void **data)
{
	struct wd_ecc_point *pub = NULL;
	struct wd_ecc_point *g = NULL;
	struct wd_dtb *p = NULL;
	struct wd_dtb *a = NULL;
	struct wd_dtb *b = NULL;
	struct wd_dtb *n = NULL;
	int ret;

	wd_ecc_get_pubkey_params((void *)key, &p, &a, &b, &n, &g, &pub);

	ret = trans_cv_param_to_hpre_bin(p, a, b, n, g);
	if (ret)
		return ret;

	ret = trans_pub_to_hpre_bin(pub);
	if (ret)
		return ret;

	*data = p->data;

	return 0;
}

static int ecc_prepare_key(struct wd_ecc_msg *msg,
			      struct hisi_hpre_sqe *hw_msg)
{
	void *data = NULL;
	int ret;

	if (msg->req.op_type >= WD_EC_OP_MAX) {
		WD_ERR("op_type = %u error!\n", msg->req.op_type);
		return -WD_EINVAL;
	}

	if (msg->req.op_type == WD_SM2_DECRYPT ||
		msg->req.op_type == WD_ECDSA_SIGN ||
<<<<<<< HEAD
		msg->req.op_type == WD_SM2_SIGN) {
=======
		msg->req.op_type == WD_SM2_SIGN ||
		msg->req.op_type == WD_ECXDH_GEN_KEY ||
		msg->req.op_type == WD_ECXDH_COMPUTE_KEY) {
>>>>>>> 39ca1873
		ret = ecc_prepare_prikey((void *)msg->key, &data, msg->curve_id);
		if (ret)
			return ret;
	} else {
		ret = ecc_prepare_pubkey((void *)msg->key, &data);
		if (ret)
			return ret;
	}

	hw_msg->low_key = LW_U32((uintptr_t)data);
	hw_msg->hi_key = HI_U32((uintptr_t)data);

	return 0;
}

static void ecc_get_io_len(__u32 atype, __u32 hsz, size_t *ilen,
			      size_t *olen)
{
	if (atype == HPRE_ALG_ECDH_MULTIPLY) {
		*olen = ECDH_OUT_PARAMS_SZ(hsz);
		*ilen = *olen;
	} else if (atype == HPRE_ALG_X_DH_MULTIPLY) {
		*olen = X_DH_OUT_PARAMS_SZ(hsz);
		*ilen = *olen;
	} else if (atype == HPRE_ALG_ECDSA_SIGN) {
		*olen = ECC_SIGN_OUT_PARAMS_SZ(hsz);
		*ilen = ECC_SIGN_IN_PARAMS_SZ(hsz);
	} else if (atype == HPRE_ALG_ECDSA_VERF) {
		*olen = ECC_VERF_OUT_PARAMS_SZ;
		*ilen = ECC_VERF_IN_PARAMS_SZ(hsz);
	} else {
		*olen = hsz;
		*ilen = hsz;
	}
}

static bool is_all_zero(struct wd_dtb *e, struct wd_ecc_msg *msg)
{
	int i;

	for (i = 0; i < e->dsize && i < msg->key_bytes; i++) {
		if (e->data[i])
			return false;
	}

	return true;
}

static void correct_random(struct wd_dtb *k)
{
	int lens = k->bsize - k->dsize;

	k->data[lens] = 0;
}

static int ecc_prepare_sign_in(struct wd_ecc_msg *msg,
			       struct hisi_hpre_sqe *hw_msg, void **data)
{
	struct wd_ecc_sign_in *in = (void *)msg->req.src;
	struct wd_dtb *n = NULL;
	struct wd_dtb *e = NULL;
	struct wd_dtb *k = NULL;
	int ret;

	if (!in->dgst_set) {
		WD_ERR("prepare sign_in, !\n");
		return -WD_EINVAL;
	}

	if (!in->k_set) {
		if (msg->req.op_type == WD_ECDSA_SIGN) {
			WD_ERR("random k not set!\n");
			return -WD_EINVAL;
		}
		hw_msg->sm2_ksel = 1;
	}

	e = &in->dgst;
	k = &in->k;

	if (is_all_zero(e, msg)) {
		WD_ERR("ecc sign in e all zero!\n");
		return -WD_EINVAL;
	}

	ret = crypto_bin_to_hpre_bin(e->data, (const char *)e->data,
					e->bsize, e->dsize, "ecc sgn e");
	if (ret)
		return ret;

	ret = crypto_bin_to_hpre_bin(k->data, (const char *)k->data,
					k->bsize, k->dsize, "ecc sgn k");
	if (ret)
		return ret;

	wd_ecc_get_prikey_params((void *)msg->key, NULL, NULL, NULL,
				 &n, NULL, NULL);
	if (!less_than_latter(k, n))
		correct_random(k);

	*data = e->data;

	return 0;
}

static int ecc_prepare_verf_in(struct wd_ecc_msg *msg,
			       struct hisi_hpre_sqe *hw_msg, void **data)

{
	struct wd_ecc_verf_in *vin = (void *)msg->req.src;
	struct wd_dtb *e = NULL;
	struct wd_dtb *s = NULL;
	struct wd_dtb *r = NULL;
	int ret;

	if (!vin->dgst_set) {
		WD_ERR("prepare verf_in, hash not set!\n");
		return -WD_EINVAL;
	}

	e = &vin->dgst;
	s = &vin->s;
	r = &vin->r;

	if (is_all_zero(e, msg)) {
		WD_ERR("ecc verf in e all zero!\n");
		return -WD_EINVAL;
	}

	ret = crypto_bin_to_hpre_bin(e->data, (const char *)e->data,
					e->bsize, e->dsize, "ecc vrf e");
	if (ret)
		return ret;

	ret = crypto_bin_to_hpre_bin(s->data, (const char *)s->data,
					s->bsize, s->dsize, "ecc vrf s");
	if (ret)
		return ret;

	ret = crypto_bin_to_hpre_bin(r->data, (const char *)r->data,
					r->bsize, r->dsize, "ecc vrf r");
	if (ret)
		return ret;

	*data = e->data;

	return 0;
}

static int sm2_prepare_enc_in(struct wd_ecc_msg *msg,
			       struct hisi_hpre_sqe *hw_msg, void **data)

{
	struct wd_sm2_enc_in *ein = (void *)msg->req.src;
	struct wd_dtb *k = &ein->k;
	int ret;

	if (ein->k_set) {
		ret = crypto_bin_to_hpre_bin(k->data, (const char *)k->data,
					     k->bsize, k->dsize, "sm2 enc k");
		if (ret)
			return ret;
	} else {
		hw_msg->sm2_ksel = 1;
	}

	hw_msg->sm2_mlen = ein->plaintext.dsize - 1;
	*data = k->data;

	return 0;
}

static int sm2_prepare_dec_in(struct wd_ecc_msg *msg,
			      struct hisi_hpre_sqe *hw_msg, void **data)

{
	struct wd_sm2_dec_in *din = (void *)msg->req.src;
	struct wd_ecc_point *c1 = &din->c1;
	int ret;

	ret = crypto_bin_to_hpre_bin(c1->x.data, (const char *)c1->x.data,
		c1->x.bsize, c1->x.dsize, "sm2 dec c1 x");
	if (ret)
		return ret;

	ret = crypto_bin_to_hpre_bin(c1->y.data, (const char *)c1->y.data,
		c1->y.bsize, c1->y.dsize, "sm2 dec c1 y");
	if (ret)
		return ret;

	hw_msg->sm2_mlen = din->c2.dsize - 1;
	*data = c1->x.data;

	return 0;
}

static int ecc_prepare_dh_gen_in(struct wd_ecc_msg *msg,
				 struct hisi_hpre_sqe *hw_msg, void **data)
{
	struct wd_ecc_point *in = msg->req.src;
	int ret;

	ret = crypto_bin_to_hpre_bin(in->x.data, (const char *)in->x.data,
					in->x.bsize, in->x.dsize, "ecdh gen x");
	if (ret)
		return ret;

	ret = crypto_bin_to_hpre_bin(in->y.data, (const char *)in->y.data,
					in->y.bsize, in->y.dsize, "ecdh gen y");
	if (ret)
		return ret;

	*data = in->x.data;

	return 0;
}

static int ecc_prepare_dh_compute_in(struct wd_ecc_msg *msg,
				     struct hisi_hpre_sqe *hw_msg, void **data)
{
	struct wd_ecc_in *in = msg->req.src;
	struct wd_ecc_point *pbk = NULL;
	int ret;

	wd_ecc_get_in_params(in, &pbk);
	if (!pbk) {
		WD_ERR("failed to get ecxdh in param!\n");
		return -WD_EINVAL;
	}

	ret = crypto_bin_to_hpre_bin(pbk->x.data, (const char *)pbk->x.data,
				     pbk->x.bsize, pbk->x.dsize, "ecdh compute x");
	if (ret) {
		WD_ERR("ecc dh compute in x format fail!\n");
		return ret;
	}

	ret = crypto_bin_to_hpre_bin(pbk->y.data, (const char *)pbk->y.data,
				     pbk->y.bsize, pbk->y.dsize, "ecdh compute y");
	if (ret) {
		WD_ERR("ecc dh compute in y format fail!\n");
		return ret;
	}

	*data = pbk->x.data;

	return 0;
}

static int ecc_prepare_in(struct wd_ecc_msg *msg,
			     struct hisi_hpre_sqe *hw_msg, void **data)
{
	int ret = -WD_EINVAL;

	switch (msg->req.op_type) {
	case WD_SM2_KG: /*fall through */
	case WD_ECXDH_GEN_KEY:
		ret = ecc_prepare_dh_gen_in(msg, hw_msg, data);
		break;
<<<<<<< HEAD
	case WD_ECDSA_SIGN:
	case WD_SM2_SIGN:
		ret = ecc_prepare_sign_in(msg, hw_msg, data);
		break;
	case WD_ECDSA_VERIFY:
=======
	case WD_ECXDH_COMPUTE_KEY:
		ret = ecc_prepare_dh_compute_in(msg, hw_msg, data);
		break;
	case WD_ECDSA_SIGN: /*fall through */
	case WD_SM2_SIGN:
		ret = ecc_prepare_sign_in(msg, hw_msg, data);
		break;
	case WD_ECDSA_VERIFY: /*fall through */
>>>>>>> 39ca1873
	case WD_SM2_VERIFY:
		ret = ecc_prepare_verf_in(msg, hw_msg, data);
		break;
	case WD_SM2_ENCRYPT:
		ret = sm2_prepare_enc_in(msg, hw_msg, data);
		break;
	case WD_SM2_DECRYPT:
		ret = sm2_prepare_dec_in(msg, hw_msg, data);
		break;
	default:
		break;
	}

	return ret;
}

static int ecc_prepare_dh_out(struct wd_ecc_out *out, void **data)
{
	struct wd_ecc_point *dh_out = NULL;

	wd_ecc_get_out_params(out, &dh_out);
	if (!dh_out) {
		WD_ERR("failed to get ecxdh out param!\n");
		return -WD_EINVAL;
	}

	*data = dh_out->x.data;

	return 0;
}

static int ecc_prepare_out(struct wd_ecc_msg *msg, void **data)
{
	struct wd_ecc_out *out = (struct wd_ecc_out *)msg->req.dst;
	struct wd_ecc_sign_out *sout = &out->param.sout;
	struct wd_sm2_enc_out *eout = &out->param.eout;
	struct wd_sm2_dec_out *dout = &out->param.dout;
	struct wd_sm2_kg_out *kout = &out->param.kout;
	int ret = 0;

	switch (msg->req.op_type) {
<<<<<<< HEAD
=======
	case WD_ECXDH_GEN_KEY: /* fall through */
	case WD_ECXDH_COMPUTE_KEY:
		ret = ecc_prepare_dh_out(out, data);
		break;
>>>>>>> 39ca1873
	case WD_ECDSA_SIGN:
	case WD_SM2_SIGN:
		*data = sout->r.data;
		break;
	case WD_ECDSA_VERIFY:
	case WD_SM2_VERIFY:
		break;
	case WD_SM2_ENCRYPT:
		*data = eout->c1.x.data;
		break;
	case WD_SM2_DECRYPT:
		*data = dout->plaintext.data;
		break;
	case WD_SM2_KG:
		*data = kout->pub.x.data;
		break;
	/* fall-through */
	}

	return ret;
}

/* prepare in/out hw msg */
static int ecc_prepare_iot(struct wd_ecc_msg *msg,
			      struct hisi_hpre_sqe *hw_msg)
{
	void *data = NULL;
	size_t i_sz = 0;
	size_t o_sz = 0;
	__u16 kbytes;
	int ret;

	kbytes = msg->key_bytes;
	ecc_get_io_len(hw_msg->alg, kbytes, &i_sz, &o_sz);
	ret = ecc_prepare_in(msg, hw_msg, &data);
	if (ret) {
		WD_ERR("ecc_prepare_in fail!\n");
		return ret;
	}
	hw_msg->low_in = LW_U32((uintptr_t)data);
	hw_msg->hi_in = HI_U32((uintptr_t)data);

	ret = ecc_prepare_out(msg, &data);
	if (ret) {
		WD_ERR("ecc_prepare_out fail!\n");
		return ret;
	}

	if (!data)
		return 0;

	hw_msg->low_out = LW_U32((uintptr_t)data);
	hw_msg->hi_out = HI_U32((uintptr_t)data);

	return 0;
}

static __u32 get_hw_keysz(__u32 ksz)
{
	__u32 size = 0;

	if (ksz <= BITS_TO_BYTES(256))
		size = BITS_TO_BYTES(256);
	else if (ksz <= BITS_TO_BYTES(384))
		size = BITS_TO_BYTES(384);
	else if (ksz <= BITS_TO_BYTES(576))
		size = BITS_TO_BYTES(576);
	else
		WD_ERR("failed to get hw keysize : ksz = %d.\n", ksz);

	return size;
}

static int ecc_send(handle_t ctx, struct wd_ecc_msg *msg)
{
	handle_t h_qp = (handle_t)wd_ctx_get_priv(ctx);
	struct hisi_hpre_sqe hw_msg;
	__u16 send_cnt = 0;
	__u32 hw_sz;
	int ret;

	memset(&hw_msg, 0, sizeof(struct hisi_hpre_sqe));
	hw_sz = get_hw_keysz(msg->key_bytes);
	hw_msg.task_len1 = hw_sz / BYTE_BITS - 0x1;

	/* prepare alg */
	ret = ecc_prepare_alg(msg, &hw_msg);
	if (ret)
		return ret;

	/* prepare key */
	ret = ecc_prepare_key(msg, &hw_msg);
	if (ret)
		return ret;

	/* prepare in/out put */
	ret = ecc_prepare_iot(msg, &hw_msg);
	if (ret)
		return ret;

	hw_msg.done = 0x1;
	hw_msg.etype = 0x0;
	hw_msg.low_tag = msg->tag;

	return hisi_qm_send(h_qp, &hw_msg, 1, &send_cnt);
}

static int ecdh_out_transfer(struct wd_ecc_msg *msg, struct hisi_hpre_sqe *hw_msg)
{
	struct wd_ecc_out *out = (void *)msg->req.dst;
	struct wd_ecc_point *key = NULL;
	struct wd_dtb *y = NULL;
	int ret;

	wd_ecc_get_out_params(out, &key);

	if (hw_msg->alg == HPRE_ALG_ECDH_MULTIPLY)
		y = &key->y;

	ret = hpre_tri_bin_transfer(&key->x, y, NULL);
	if (ret) {
		WD_ERR("parse ecdh out format fail!\n");
		return ret;
	}

	return WD_SUCCESS;
}

static int ecc_sign_out_transfer(struct wd_ecc_msg *msg,
				 struct hisi_hpre_sqe *hw_msg)
{
	struct wd_ecc_out *out = (void *)msg->req.dst;
	struct wd_dtb *r = NULL;
	struct wd_dtb *s = NULL;
	int ret;

	wd_sm2_get_sign_out_params(out, &r, &s);
	if (!r || !s) {
		WD_ERR("failed to get ecc sign out param!\n");
		return -WD_EINVAL;
	}

	ret = hpre_tri_bin_transfer(r, s, NULL);
	if (ret)
		WD_ERR("fail to tri ecc sign out r&s!\n");

	return ret;
}

static int ecc_verf_out_transfer(struct wd_ecc_msg *msg,
				 struct hisi_hpre_sqe *hw_msg)
{
	__u32 result = hw_msg->low_out;

	result >>= 1;
	result &= 1;
	if (!result)
		msg->result = WD_VERIFY_ERR;

	return WD_SUCCESS;
}

static int sm2_kg_out_transfer(struct wd_ecc_msg *msg,
			       struct hisi_hpre_sqe *hw_msg)
{
	struct wd_ecc_out *out = (void *)msg->req.dst;
	struct wd_ecc_point *pbk = NULL;
	struct wd_dtb *prk = NULL;
	int ret;

	wd_sm2_get_kg_out_params(out, &prk, &pbk);
	if (!prk || !pbk) {
		WD_ERR("failed to get sm2 kg out param!\n");
		return -WD_EINVAL;
	}

	ret = hpre_tri_bin_transfer(prk, &pbk->x, &pbk->y);
	if (ret)
		WD_ERR("fail to tri sm2 kg out param!\n");

	return ret;
}

static int sm2_enc_out_transfer(struct wd_ecc_msg *msg,
				struct hisi_hpre_sqe *hw_msg)
{
	struct wd_ecc_out *out = (void *)msg->req.dst;
	struct wd_ecc_point *c1 = NULL;
	int ret;

	wd_sm2_get_enc_out_params(out, &c1, NULL, NULL);
	if (!c1) {
		WD_ERR("failed to get sm2 enc out param!\n");
		return -WD_EINVAL;
	}

	ret = hpre_tri_bin_transfer(&c1->x, &c1->y, NULL);
	if (ret)
		WD_ERR("fail to tri sm2 enc out param!\n");

	return ret;
}

static int ecc_out_transfer(struct wd_ecc_msg *msg,
			    struct hisi_hpre_sqe *hw_msg)
{
	int ret = -WD_EINVAL;

	if (hw_msg->alg == HPRE_ALG_SM2_SIGN ||
		hw_msg->alg == HPRE_ALG_ECDSA_SIGN)
		ret = ecc_sign_out_transfer(msg, hw_msg);
	else if (hw_msg->alg == HPRE_ALG_SM2_VERF ||
		hw_msg->alg == HPRE_ALG_ECDSA_VERF)
		ret = ecc_verf_out_transfer(msg, hw_msg);
	else if (hw_msg->alg == HPRE_ALG_SM2_ENC)
		ret = sm2_enc_out_transfer(msg, hw_msg);
	else if (hw_msg->alg == HPRE_ALG_SM2_DEC)
		ret = 0;
	else if (hw_msg->alg == HPRE_ALG_SM2_KEY_GEN)
		ret = sm2_kg_out_transfer(msg, hw_msg);
	else if	(hw_msg->alg == HPRE_ALG_ECDH_MULTIPLY ||
		 hw_msg->alg == HPRE_ALG_X_DH_MULTIPLY)
		ret = ecdh_out_transfer(msg, hw_msg);
	else
		WD_ERR("ecc out trans fail alg %u error!\n", hw_msg->alg);

	return ret;
}

static int ecc_recv(handle_t ctx, struct wd_ecc_msg *msg)
{
	handle_t h_qp = (handle_t)wd_ctx_get_priv(ctx);
	struct hisi_hpre_sqe hw_msg = {0};
	__u16 recv_cnt = 0;
	int ret;

	ret = hisi_qm_recv(h_qp, &hw_msg, 1, &recv_cnt);
	if (ret < 0)
		return ret;

	if (hw_msg.done != HPRE_HW_TASK_DONE || hw_msg.etype) {
		WD_ERR("HPRE do %s fail!done=0x%x, etype=0x%x\n", "ecc",
			hw_msg.done, hw_msg.etype);
		if (hw_msg.done == HPRE_HW_TASK_INIT)
			msg->result = WD_EINVAL;
		else
			msg->result = WD_IN_EPARA;
	} else {
		msg->tag = LW_U16(hw_msg.low_tag);
		msg->result = WD_SUCCESS;
		ret = ecc_out_transfer(msg, &hw_msg);
		if (ret) {
			WD_ERR("ecc out transfer fail!\n");
			msg->result = WD_OUT_EPARA;
		}
	}

	return 0;
}

static struct wd_ecc_driver ecc_hisi_hpre = {
	.drv_name		= "hisi_hpre",
	.alg_name		= "ecc",
	.drv_ctx_size		= sizeof(struct hisi_hpre_ctx),
	.init			= hpre_init,
	.exit			= hpre_exit,
	.send			= ecc_send,
	.recv			= ecc_recv,
};

WD_RSA_SET_DRIVER(rsa_hisi_hpre);
WD_DH_SET_DRIVER(dh_hisi_hpre);
WD_ECC_SET_DRIVER(ecc_hisi_hpre);<|MERGE_RESOLUTION|>--- conflicted
+++ resolved
@@ -891,13 +891,9 @@
 
 	if (msg->req.op_type == WD_SM2_DECRYPT ||
 		msg->req.op_type == WD_ECDSA_SIGN ||
-<<<<<<< HEAD
-		msg->req.op_type == WD_SM2_SIGN) {
-=======
 		msg->req.op_type == WD_SM2_SIGN ||
 		msg->req.op_type == WD_ECXDH_GEN_KEY ||
 		msg->req.op_type == WD_ECXDH_COMPUTE_KEY) {
->>>>>>> 39ca1873
 		ret = ecc_prepare_prikey((void *)msg->key, &data, msg->curve_id);
 		if (ret)
 			return ret;
@@ -1157,13 +1153,6 @@
 	case WD_ECXDH_GEN_KEY:
 		ret = ecc_prepare_dh_gen_in(msg, hw_msg, data);
 		break;
-<<<<<<< HEAD
-	case WD_ECDSA_SIGN:
-	case WD_SM2_SIGN:
-		ret = ecc_prepare_sign_in(msg, hw_msg, data);
-		break;
-	case WD_ECDSA_VERIFY:
-=======
 	case WD_ECXDH_COMPUTE_KEY:
 		ret = ecc_prepare_dh_compute_in(msg, hw_msg, data);
 		break;
@@ -1172,7 +1161,6 @@
 		ret = ecc_prepare_sign_in(msg, hw_msg, data);
 		break;
 	case WD_ECDSA_VERIFY: /*fall through */
->>>>>>> 39ca1873
 	case WD_SM2_VERIFY:
 		ret = ecc_prepare_verf_in(msg, hw_msg, data);
 		break;
@@ -1214,13 +1202,10 @@
 	int ret = 0;
 
 	switch (msg->req.op_type) {
-<<<<<<< HEAD
-=======
 	case WD_ECXDH_GEN_KEY: /* fall through */
 	case WD_ECXDH_COMPUTE_KEY:
 		ret = ecc_prepare_dh_out(out, data);
 		break;
->>>>>>> 39ca1873
 	case WD_ECDSA_SIGN:
 	case WD_SM2_SIGN:
 		*data = sout->r.data;
