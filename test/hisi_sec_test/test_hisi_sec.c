/* SPDX-License-Identifier: Apache-2.0 */
#include <stdio.h>
#include <stdlib.h>
#include <string.h>
#include <pthread.h>
#include <sys/syscall.h>
#include <sys/mman.h>
#include <sys/time.h>
#include <getopt.h>

#include "test_hisi_sec.h"
#include "wd_cipher.h"
#include "wd_digest.h"
#include "sched_sample.h"

#define  SEC_TST_PRT printf
#define HW_CTX_SIZE (24 * 1024)
#define BUFF_SIZE 1024
#define IV_SIZE   256
#define	NUM_THREADS	128

#define SCHED_SINGLE "sched_single"
#define SCHED_NULL_CTX_SIZE	4
#define TEST_WORD_LEN	4096
#define MAX_ALGO_PER_TYPE 12

static struct wd_ctx_config g_ctx_cfg;
static struct wd_sched *g_sched;

static long long int g_times;
static unsigned int g_thread_num;
static unsigned int ctx_num = 0;
static int g_count; // total packets
static unsigned int g_testalg;
static unsigned int g_keylen;
static unsigned int g_pktlen;
static unsigned int g_direction;
static unsigned int g_alg_op_type;
static unsigned int g_ivlen;

char *skcipher_names[MAX_ALGO_PER_TYPE] =
	{"ecb(aes)", "cbc(aes)", "xts(aes)", "ofb(aes)", "cfb(aes)", "ecb(des3_ede)",
	"cbc(des3_ede)", "cbc(sm4)", "xts(sm4)", "ofb(sm4)", "cfb(sm4)", NULL,};

typedef struct _thread_data_t {
	int     tid;
	int     flag;
	int	mode;
	int	cpu_id;
	struct wd_cipher_req	*req;
	struct wd_cipher_sess_setup *setup;
	struct timeval start_tval;
	unsigned long long send_task_num;
	unsigned long long recv_task_num;
} thread_data_t;


typedef struct wd_thread_res {
	handle_t	h_sess;
	struct wd_digest_req	*req;
	unsigned long long send_num;
	unsigned long long recv_num;
	struct timeval start_tval;
	unsigned long long sum_perf;
} thread_data_d;

/**
 * struct test_sec_option - Define the test sec app option list.
 * @algclass: 0:cipher 1:digest
 * @algtype: The sub alg type, reference func get_cipher_resource.
 * @syncmode: 0:sync mode 1:async mode
 */
struct test_sec_option {
	__u32 algclass;
	__u32 algtype;
	__u32 optype;
	__u32 pktlen;
	__u32 keylen;
	__u32 times;
	__u32 syncmode;
	__u32 xmulti;
	__u32 ctx;
};

//static pthread_cond_t cond = PTHREAD_COND_INITIALIZER;
static pthread_mutex_t test_sec_mutex = PTHREAD_MUTEX_INITIALIZER;
static pthread_t system_test_thrds[NUM_THREADS];
static thread_data_t thr_data[NUM_THREADS];

static void hexdump(char *buff, unsigned int len)
{
	unsigned int i;
	if (!buff) {
		printf("hexdump input buff is NULL!");
		return;
	}

	for (i = 0; i < len; i++) {
		printf("\\0x%02x", buff[i]);
		if ((i + 1) % 8 == 0)
			printf("\n");
	}
	printf("\n");
}

int get_cipher_resource(struct cipher_testvec **alg_tv, int* alg, int* mode)
{
	struct cipher_testvec *tv;
	int alg_type;
	int mode_type;

	switch (g_testalg) {
		case 0:
			alg_type = WD_CIPHER_AES;
			mode_type = WD_CIPHER_ECB;
			SEC_TST_PRT("test alg: %s\n", "ecb(aes)");
			switch (g_keylen) {
				case AES_KEYSIZE_128:
					tv = &aes_ecb_tv_template_128[0];
					break;
				case AES_KEYSIZE_192:
					tv = &aes_ecb_tv_template_192[0];
					break;
				case AES_KEYSIZE_256:
					tv = &aes_ecb_tv_template_256[0];
					break;
				default:
					SEC_TST_PRT("%s: input key err!\n", __func__);
					return -EINVAL;
			}
			break;
		case 1:
			alg_type = WD_CIPHER_AES;
			mode_type = WD_CIPHER_CBC;
			SEC_TST_PRT("test alg: %s\n", "cbc(aes)");
			switch (g_keylen) {
				case AES_KEYSIZE_128:
					tv = &aes_cbc_tv_template_128[0];
					break;
				case AES_KEYSIZE_192:
					tv = &aes_cbc_tv_template_192[0];
					break;
				case AES_KEYSIZE_256:
					tv = &aes_cbc_tv_template_256[0];
					break;
				default:
					SEC_TST_PRT("%s: input key err!\n", __func__);
					return -EINVAL;
			}
			break;
		case 2:
			alg_type = WD_CIPHER_AES;
			mode_type = WD_CIPHER_XTS;
			SEC_TST_PRT("test alg: %s\n", "xts(aes)");
			switch (g_keylen / 2) {
				case AES_KEYSIZE_128:
					tv = &aes_xts_tv_template_256[0];
					break;
				case AES_KEYSIZE_256:
					tv = &aes_xts_tv_template_512[0];
					break;
				default:
					SEC_TST_PRT("%s: input key err!\n", __func__);
					return -EINVAL;
			}
			break;
		case 3:
			alg_type = WD_CIPHER_AES;
			mode_type = WD_CIPHER_OFB;
			SEC_TST_PRT("test alg: %s\n", "ofb(aes)");
			switch (g_keylen) {
				case AES_KEYSIZE_128:
					tv = &aes_ofb_tv_template_128[0];
					break;
				case AES_KEYSIZE_192:
					tv = &aes_ofb_tv_template_192[0];
					break;
				case AES_KEYSIZE_256:
					tv = &aes_ofb_tv_template_256[0];
					break;
				default:
					SEC_TST_PRT("%s: input key err!\n", __func__);
					return -EINVAL;
			}
			break;
		case 4:
			alg_type = WD_CIPHER_AES;
			mode_type = WD_CIPHER_CFB;
			SEC_TST_PRT("test alg: %s\n", "cfb(aes)");
			switch (g_keylen) {
				case AES_KEYSIZE_128:
					tv = &aes_cfb_tv_template_128[0];
					break;
				case AES_KEYSIZE_192:
					tv = &aes_cfb_tv_template_192[0];
					break;
				case AES_KEYSIZE_256:
					tv = &aes_cfb_tv_template_256[0];
					break;
				default:
					SEC_TST_PRT("%s: input key err!\n", __func__);
					return -EINVAL;
			}
			break;

		case 5:
			alg_type = WD_CIPHER_3DES;
			mode_type = WD_CIPHER_ECB;
			SEC_TST_PRT("test alg: %s\n", "ecb(des3)");
			if (g_keylen == 16)
				tv = &des3_ecb_tv_template_128[0];
			else if (g_keylen == 24)
				tv = &des3_ecb_tv_template_192[0];
			else {
				SEC_TST_PRT("%s: input key err!\n", __func__);
				return -EINVAL;
			}
			break;
		case 6:
			alg_type = WD_CIPHER_3DES;
			mode_type = WD_CIPHER_CBC;
			SEC_TST_PRT("test alg: %s\n", "cbc(des3)");
			if (g_keylen == 16)
				tv = &des3_cbc_tv_template_128[0];
			else if (g_keylen == 24)
				tv = &des3_cbc_tv_template_192[0];
			else {
				SEC_TST_PRT("%s: input key err!\n", __func__);
				return -EINVAL;
			}
			break;
		case 7:
			alg_type = WD_CIPHER_SM4;
			mode_type = WD_CIPHER_CBC;
			SEC_TST_PRT("test alg: %s\n", "cbc(sm4)");
			if (g_keylen != 16) {
				SEC_TST_PRT("%s: input key err!\n", __func__);
				return -EINVAL;
			}
			tv = &sm4_cbc_tv_template[0];
			break;
		case 8:
			alg_type = WD_CIPHER_SM4;
			mode_type = WD_CIPHER_XTS;
			SEC_TST_PRT("test alg: %s\n", "xts(sm4)");
			if (g_keylen != 32) {
				SEC_TST_PRT("%s: input key err!\n", __func__);
				return -EINVAL;
			}
			tv = &sm4_xts_tv_template[0];
			break;
		case 9:
			alg_type = WD_CIPHER_SM4;
			mode_type = WD_CIPHER_OFB;
			SEC_TST_PRT("test alg: %s\n", "ofb(sm4)");
			if (g_keylen != 16) {
				SEC_TST_PRT("%s: input key err!\n", __func__);
				return -EINVAL;
			}
			tv = &sm4_ofb_tv_template_128[0];
			break;
		case 10:
			alg_type = WD_CIPHER_SM4;
			mode_type = WD_CIPHER_CFB;
			SEC_TST_PRT("test alg: %s\n", "cfb(sm4)");
			if (g_keylen != 16) {
				SEC_TST_PRT("%s: input key err!\n", __func__);
				return -EINVAL;
			}
			tv = &sm4_cfb_tv_template_128[0];
			break;

		default:
			SEC_TST_PRT("keylenth error, default test alg: %s\n", "ecb(aes)");
			return -EINVAL;
	}
	*alg = alg_type;
	*mode = mode_type;
	*alg_tv = tv;

	return 0;
}

static int sched_single_poll_policy(handle_t h_sched_ctx,
				    __u32 expect, __u32 *count)
{
	return 0;
}

static int init_ctx_config(int type, int mode)
{
	struct uacce_dev_list *list;
	int ret = 0;
	int i;

	list = wd_get_accel_list("cipher");
	if (!list)
		return -ENODEV;

	memset(&g_ctx_cfg, 0, sizeof(struct wd_ctx_config));
	g_ctx_cfg.ctx_num = ctx_num;
	g_ctx_cfg.ctxs = calloc(ctx_num, sizeof(struct wd_ctx));
	if (!g_ctx_cfg.ctxs)
		return -ENOMEM;

	for (i = 0; i < ctx_num; i++) {
		g_ctx_cfg.ctxs[i].ctx = wd_request_ctx(list->dev);
		g_ctx_cfg.ctxs[i].op_type = type;
		g_ctx_cfg.ctxs[i].ctx_mode = (__u8)mode;
	}

	g_sched = sample_sched_alloc(SCHED_POLICY_RR, 1, MAX_NUMA_NUM, wd_cipher_poll_ctx);
	if (!g_sched) {
		printf("Fail to alloc sched!\n");
		goto out;
	}

	g_sched->name = SCHED_SINGLE;
	ret = sample_sched_fill_data(g_sched, list->dev->numa_id, mode, 0, 0, ctx_num - 1);
	if (ret) {
		printf("Fail to fill sched data!\n");
		goto out;
	}

	/*cipher init*/
	ret = wd_cipher_init(&g_ctx_cfg, g_sched);
	if (ret) {
		printf("Fail to cipher ctx!\n");
		goto out;
	}

	wd_free_list_accels(list);

	return 0;
out:
	free(g_ctx_cfg.ctxs);
	sample_sched_release(g_sched);

	return ret;
}

static void uninit_config(void)
{
	int i;

	wd_cipher_uninit();
	for (i = 0; i < g_ctx_cfg.ctx_num; i++)
		wd_release_ctx(g_ctx_cfg.ctxs[i].ctx);
	free(g_ctx_cfg.ctxs);
	sample_sched_release(g_sched);
}

static void digest_uninit_config(void)
{
	int i;

	wd_digest_uninit();
	for (i = 0; i < g_ctx_cfg.ctx_num; i++)
		wd_release_ctx(g_ctx_cfg.ctxs[i].ctx);
	free(g_ctx_cfg.ctxs);
}

static int test_sec_cipher_sync_once(void)
{
	struct cipher_testvec *tv = NULL;
	handle_t	h_sess = 0;
	struct wd_cipher_sess_setup	setup;
	struct wd_cipher_req req;
	int cnt = g_times;
	int ret;

	/* config setup */
	ret = init_ctx_config(CTX_TYPE_ENCRYPT, CTX_MODE_SYNC);
	if (ret) {
		printf("Fail to init sigle ctx config!\n");
		return ret;
	}
	/* config arg */
	memset(&req, 0, sizeof(struct wd_cipher_req));
	setup.alg = WD_CIPHER_AES;
	setup.mode = WD_CIPHER_CBC;
	if (g_direction == 0)
		req.op_type = WD_CIPHER_ENCRYPTION;
	else {
		req.op_type = WD_CIPHER_DECRYPTION;
	}

	/* get resource */
	ret = get_cipher_resource(&tv, (int *)&setup.alg, (int *)&setup.mode);

	req.src  = malloc(BUFF_SIZE);
	if (!req.src) {
		printf("req src mem malloc failed!\n");
		ret = -1;
		goto out;
	}
	memcpy(req.src, tv->ptext, g_pktlen);
	req.in_bytes = g_pktlen;

	printf("req src--------->:\n");
	hexdump(req.src, g_pktlen);
	req.dst = malloc(BUFF_SIZE);
	if (!req.dst) {
		printf("req dst mem malloc failed!\n");
		ret = -1;
		goto out;
	}

	req.iv = malloc(IV_SIZE);
	if (!req.iv) {
		printf("req iv mem malloc failed!\n");
		ret = -1;
		goto out;
	}
	if (setup.mode == WD_CIPHER_CBC || setup.mode == WD_CIPHER_XTS) {
		if (tv->iv)
			memcpy(req.iv, tv->iv, strlen(tv->iv));
		req.iv_bytes = strlen(tv->iv);
		printf("cipher req iv--------->:\n");
		hexdump(req.iv, req.iv_bytes);
	}
	req.out_bytes = tv->len;
	req.out_buf_bytes = BUFF_SIZE;

	h_sess = wd_cipher_alloc_sess(&setup);
	if (!h_sess) {
		ret = -1;
		goto out;
	}

	ret = wd_cipher_set_key(h_sess, (const __u8*)tv->key, tv->klen);
	if (ret) {
		printf("req set key failed!\n");
		goto out;
	}
	printf("cipher req key--------->:\n");
	// hexdump(h_sess->key, tv->klen);

	while (cnt) {
		ret = wd_do_cipher_sync(h_sess, &req);
		cnt--;
	}

	printf("Test cipher sync function: output dst-->\n");
	hexdump(req.dst, req.in_bytes);

out:
	if (req.src)
		free(req.src);
	if (req.dst)
		free(req.dst);
	if (req.iv)
		free(req.iv);
	if (h_sess)
		wd_cipher_free_sess(h_sess);
	uninit_config();

	return ret;
}

static void *async_cb(struct wd_cipher_req *req, void *data)
{
	// struct wd_cipher_req *req = (struct wd_cipher_req *)data;
	// memcpy(&g_async_req, req, sizeof(struct wd_cipher_req));

	return NULL;
}

static int test_sec_cipher_async_once(void)
{
	struct cipher_testvec *tv = NULL;
	struct wd_cipher_sess_setup setup;
	thread_data_t data;
	handle_t h_sess = 0;
	struct wd_cipher_req req;
	int cnt = g_times;
	__u32 num = 0;
	int ret;

	memset(&data, 0, sizeof(thread_data_t));
	data.req = &req;
	/* config setup */
	ret = init_ctx_config(CTX_TYPE_ENCRYPT, CTX_MODE_ASYNC);
	if (ret) {
		printf("Fail to init sigle ctx config!\n");
		return ret;
	}
	/* config arg */
	memset(&req, 0, sizeof(struct wd_cipher_req));
	setup.alg = WD_CIPHER_AES;
	setup.mode = WD_CIPHER_CBC;

	if (g_direction == 0)
		req.op_type = WD_CIPHER_ENCRYPTION;
	else {
		req.op_type = WD_CIPHER_DECRYPTION;
	}

	/* get resource */
	ret = get_cipher_resource(&tv, (int *)&setup.alg, (int *)&setup.mode);

	req.src  = malloc(BUFF_SIZE);
	if (!req.src) {
		printf("req src mem malloc failed!\n");
		ret = -1;
		goto out;
	}
	memcpy(req.src, tv->ptext, g_pktlen);
	req.in_bytes = g_pktlen;

	printf("req src--------->:\n");
	hexdump(req.src, g_pktlen);
	req.dst = malloc(BUFF_SIZE);
	if (!req.dst) {
		printf("req dst mem malloc failed!\n");
		ret = -1;
		goto out;
	}

	req.iv = malloc(IV_SIZE);
	if (!req.iv) {
		printf("req iv mem malloc failed!\n");
		ret = -1;
		goto out;
	}
	if (setup.mode == WD_CIPHER_CBC || setup.mode == WD_CIPHER_XTS) {
		if (tv->iv)
			memcpy(req.iv, tv->iv, strlen(tv->iv));
		req.iv_bytes = strlen(tv->iv);
		printf("cipher req iv--------->:\n");
		hexdump(req.iv, req.iv_bytes);
	}
	req.out_bytes = tv->len;
	req.out_buf_bytes = BUFF_SIZE;
	h_sess = wd_cipher_alloc_sess(&setup);
	if (!h_sess) {
		ret = -1;
		goto out;
	}

	ret = wd_cipher_set_key(h_sess, (const __u8*)tv->key, tv->klen);
	if (ret) {
		printf("req set key failed!\n");
		goto out;
	}
	printf("cipher req key--------->:\n");
	// hexdump(h_sess->key, tv->klen);
	while (cnt) {
		req.cb = async_cb;
		req.cb_param = &data;
		ret = wd_do_cipher_async(h_sess, &req);
		if (ret < 0) {
			usleep(100);
			continue;
		}
		/* poll thread */
try_again:
		num = 0;
		ret = wd_cipher_poll_ctx(0, 1, &num);
		if (ret == -EAGAIN) {
			goto try_again; // loop poll
		}
		cnt--;
	}

	// printf("Test cipher async once function: output dst-->\n");
	// hexdump(req.dst, req.out_bytes);

	usleep(100000);
out:
	if (req.src)
		free(req.src);
	if (req.dst)
		free(req.dst);
	if (req.iv)
		free(req.iv);
	if (h_sess)
		wd_cipher_free_sess(h_sess);
	uninit_config();

	return ret;
}

static int test_sec_cipher_sync(void *arg)
{
	int thread_id = (int)syscall(__NR_gettid);
	thread_data_t *pdata = (thread_data_t *)arg;
	struct wd_cipher_sess_setup *setup = pdata->setup;

	struct wd_cipher_req *req = pdata->req;
	struct cipher_testvec *tv = NULL;

	struct timeval cur_tval;
	unsigned long Perf = 0, pktlen;
	handle_t	h_sess;
	float speed, time_used;
	int pid = getpid();
	int cnt = g_times;
	int ret;

	/* get resource */
	ret = get_cipher_resource(&tv, (int *)&setup->alg, (int *)&setup->mode);

	h_sess = wd_cipher_alloc_sess(setup);
	if (!h_sess) {
		ret = -1;
		return ret;
	}

	pktlen = req->in_bytes;
	printf("cipher req src--------->:\n");
	hexdump(req->src, req->in_bytes);

	printf("ivlen = %d, cipher req iv--------->:\n", req->iv_bytes);
	hexdump(req->iv, req->iv_bytes);

	ret = wd_cipher_set_key(h_sess, (const __u8*)tv->key, tv->klen);
	if (ret) {
		printf("test sec cipher set key is failed!\n");
		goto out;;
	}

	printf("cipher req key--------->:\n");
	// hexdump(h_sess->key, h_sess->key_bytes);

	pthread_mutex_lock(&test_sec_mutex);
	// pthread_cond_wait(&cond, &test_sec_mutex);
	/* run task */
	while (cnt) {
		ret = wd_do_cipher_sync(h_sess, req);
		cnt--;
		pdata->send_task_num++;
	}

	gettimeofday(&cur_tval, NULL);
	time_used = (float)((cur_tval.tv_sec - pdata->start_tval.tv_sec) * 1000000 +
				cur_tval.tv_usec - pdata->start_tval.tv_usec);
	printf("time_used:%0.0f us, send task num:%lld\n", time_used, pdata->send_task_num++);
	speed = pdata->send_task_num / time_used * 1000000;
	Perf = speed * pktlen / 1024; //B->KB
	printf("Pro-%d, thread_id-%d, speed:%0.3f ops, Perf: %ld KB/s\n", pid,
			thread_id, speed, Perf);

	pthread_mutex_unlock(&test_sec_mutex);

	ret = 0;
out:
	if (h_sess)
		wd_cipher_free_sess(h_sess);

	return ret;
}

static void *_test_sec_cipher_sync(void *data)
{
	test_sec_cipher_sync(data);

	return NULL;
}
/*
 * Create 2 threads. one threads are enc/dec, and the other
 * is polling.
 */
static int test_sync_create_threads(int thread_num, struct wd_cipher_req *reqs, struct wd_cipher_sess_setup *setups)
{
	pthread_attr_t attr;
	int i, ret;
	struct timeval cur_tval;
	unsigned long Perf = 0;
	float speed, time_used;
	int thread_id = (int)syscall(__NR_gettid);

	if (thread_num > NUM_THREADS - 1) {
		printf("can't creat %d threads", thread_num - 1);
		return -EINVAL;
	}

	pthread_attr_init(&attr);
	pthread_attr_setdetachstate(&attr, PTHREAD_CREATE_JOINABLE);
	for (i = 0; i < thread_num; i++) {
		thr_data[i].tid = i;
		thr_data[i].req = &reqs[i];
		thr_data[i].setup = &setups[i];
		gettimeofday(&thr_data[i].start_tval, NULL);
		ret = pthread_create(&system_test_thrds[i], &attr, _test_sec_cipher_sync, &thr_data[i]);
		if (ret) {
			printf("Failed to create thread, ret:%d\n", ret);
			return ret;
		}
	}

	thr_data[i].tid = i;
	pthread_attr_destroy(&attr);
	for (i = 0; i < thread_num; i++) {
		ret = pthread_join(system_test_thrds[i], NULL);
	}

	gettimeofday(&cur_tval, NULL);
	time_used = (double)((cur_tval.tv_sec - thr_data[0].start_tval.tv_sec) * 1000000 +
				cur_tval.tv_usec - thr_data[0].start_tval.tv_usec);
	printf("time_used:%0.0f us, send task num:%llu\n", time_used, g_times * g_thread_num);
	speed = g_times * g_thread_num / time_used * 1000000;
	Perf = speed * g_pktlen / 1024; //B->KB
	printf("Pro-%d, thread_id-%d, speed:%f ops, Perf: %ld KB/s\n",
		getpid(), thread_id, speed, Perf);


	return 0;
}

static int sec_cipher_sync_test(void)
{
	struct wd_cipher_req	req[NUM_THREADS];
	struct wd_cipher_sess_setup setup[NUM_THREADS];
	void *src = NULL, *dst = NULL, *iv = NULL;
	int parallel = g_thread_num;
	struct cipher_testvec *tv = NULL;
	int test_alg, test_mode;
	int ret, i;

	memset(req, 0, sizeof(struct wd_cipher_req) * NUM_THREADS);
	memset(setup, 0, sizeof(struct wd_cipher_sess_setup) * NUM_THREADS);

	/* get resource */
	ret = get_cipher_resource(&tv, &test_alg, &test_mode);

	int step = sizeof(char) * TEST_WORD_LEN;
	src = malloc(step * NUM_THREADS);
	if (!src) {
		ret = -ENOMEM;
		goto out_thr;
	}
	dst = malloc(step * NUM_THREADS);
	if (!dst) {
		ret = -ENOMEM;
		goto out_thr;
	}
	iv = malloc(step * NUM_THREADS);
	if (!iv) {
		ret = -ENOMEM;
		goto out_thr;
	}

	for (i = 0; i < parallel; i++) {
		req[i].src = src + i * step;
		memset(req[i].src, 0, step);
		memcpy(req[i].src, tv->ptext, g_pktlen);
		req[i].in_bytes = g_pktlen;

		req[i].dst = dst + i * step;
		req[i].out_bytes = tv->len;
		req[i].out_buf_bytes = step;

		req[i].iv = iv + i * step;
		memset(req[i].iv, 0, step);
		if (test_mode == WD_CIPHER_CBC || test_mode == WD_CIPHER_XTS) {
			memcpy(req[i].iv, tv->iv, strlen(tv->iv));
			req[i].iv_bytes = strlen(tv->iv);
		}

		/* config arg */
		setup[i].alg = test_alg;
		setup[i].mode = test_mode;

		if (g_direction == 0)
			req[i].op_type = WD_CIPHER_ENCRYPTION;
		else {
			req[i].op_type = WD_CIPHER_DECRYPTION;
		}
	}

	ret = init_ctx_config(CTX_TYPE_ENCRYPT, CTX_MODE_SYNC);
	if (ret) {
		printf("fail to init sigle ctx config!\n");
		goto out_thr;
	}

	ret = test_sync_create_threads(parallel, req, setup);
	if (ret < 0)
		goto out_config;

out_config:
	uninit_config();
out_thr:
	if (src)
		free(src);
	if (dst)
		free(dst);
	if (iv)
		free(iv);

	return ret;
}

static int test_sec_cipher_async(void *arg)
{
	int thread_id = (int)syscall(__NR_gettid);
	thread_data_t *pdata = (thread_data_t *)arg;
	struct wd_cipher_sess_setup *setup = pdata->setup;
	struct wd_cipher_req *req = pdata->req;
	struct cipher_testvec *tv = NULL;
	int cnt = g_times;
	handle_t h_sess;
	int ret;

	/* get resource */
	ret = get_cipher_resource(&tv, (int *)&setup->alg, (int *)&setup->mode);

	h_sess = wd_cipher_alloc_sess(setup);
	if (!h_sess) {
		ret = -1;
		return ret;
	}

	ret = wd_cipher_set_key(h_sess, (const __u8*)tv->key, tv->klen);
	if (ret) {
		printf("test sec cipher set key is failed!\n");
		goto out;;
	}

	pthread_mutex_lock(&test_sec_mutex);
	// pthread_cond_wait(&cond, &test_sec_mutex);
	/* run task */
	do {
try_do_again:
		ret = wd_do_cipher_async(h_sess, req);
		if (ret == -EBUSY) { // busy
			usleep(100);
			goto try_do_again;
		} else if (ret) {
			printf("test sec cipher send req is error!\n");
			goto out;
		}
		cnt--;
		g_count++; // g_count means data block numbers
	} while (cnt);
	pthread_mutex_unlock(&test_sec_mutex);
	printf("Test cipher async function thread_id is:%d\n", thread_id);

	ret = 0;
out:
	if (h_sess)
		wd_cipher_free_sess(h_sess);

	return ret;
}

static void *_test_sec_cipher_async(void *data)
{
	test_sec_cipher_async(data);

	return NULL;
}

/* create poll threads */
static void *poll_func(void *arg)
{
	__u32 count = 0;
	__u32 index = 0;
	int ret;

	int expt = g_times * g_thread_num;

	while (1) {
		ret = g_sched->poll_policy(g_sched->h_sched_ctx, 1, &count);
		if (ret != -EAGAIN && ret < 0) {
			printf("poll ctx is error----------->\n");
			break;
		}

		index += count;
		count = 0;
		if (expt == index) {
			break;
		}
	}

	pthread_exit(NULL);
}

/*
 * Create 2 threads. one threads are enc/dec, and the other
 * is polling.
 */
static int test_async_create_threads(int thread_num, struct wd_cipher_req *reqs, struct wd_cipher_sess_setup *setups)
{
	int thread_id = (int)syscall(__NR_gettid);
	struct timeval cur_tval;
	unsigned long Perf = 0;
	float speed, time_used;
	pthread_attr_t attr;
	int i, ret;

	if (thread_num > NUM_THREADS - 1) {
		printf("can't creat %d threads", thread_num - 1);
		return -EINVAL;
	}

	pthread_attr_init(&attr);
	pthread_attr_setdetachstate(&attr, PTHREAD_CREATE_JOINABLE);
	for (i = 0; i < thread_num; i++) {
		thr_data[i].tid = i;
		thr_data[i].req = &reqs[i];
		thr_data[i].setup = &setups[i];
		gettimeofday(&thr_data[i].start_tval, NULL);
		ret = pthread_create(&system_test_thrds[i], &attr, _test_sec_cipher_async, &thr_data[i]);
		if (ret) {
			printf("Failed to create thread, ret:%d\n", ret);
			return ret;
		}
	}

	ret = pthread_create(&system_test_thrds[i], &attr, poll_func, &thr_data[i]);

	pthread_attr_destroy(&attr);

	for (i = 0; i < thread_num; i++) {
		ret = pthread_join(system_test_thrds[i], NULL);
		if (ret) {
			printf("Join %dth thread fail!\n", i);
			return ret;
		}
	}
	// asyn_thread_exit = 1;
	ret = pthread_join(system_test_thrds[i], NULL);
	if (ret) {
			printf("Join %dth thread fail!\n", i);
			return ret;
	}

	gettimeofday(&cur_tval, NULL);
	time_used = (double)((cur_tval.tv_sec - thr_data[0].start_tval.tv_sec) * 1000000 +
				cur_tval.tv_usec - thr_data[0].start_tval.tv_usec);
	printf("time_used:%0.0f us, send task num:%llu\n", time_used, g_times * g_thread_num);
	speed = g_times * g_thread_num / time_used * 1000000;
	Perf = speed * g_pktlen / 1024; //B->KB
	printf("Pro-%d, thread_id-%d, speed:%f ops, Perf: %ld KB/s\n",
		getpid(), thread_id, speed, Perf);


	return 0;
}

static int sec_cipher_async_test(void)
{
	struct wd_cipher_req	req[NUM_THREADS];
	struct wd_cipher_sess_setup setup[NUM_THREADS];
	void *src = NULL, *dst = NULL, *iv = NULL;
	struct cipher_testvec *tv = NULL;
	thread_data_t datas[NUM_THREADS];
	int parallel = g_thread_num;
	int test_alg, test_mode;
	int i, ret;

	memset(datas, 0, sizeof(thread_data_t) * NUM_THREADS);
	memset(req, 0, sizeof(struct wd_cipher_req) * NUM_THREADS);
	/* get resource */
	ret = get_cipher_resource(&tv, &test_alg, &test_mode);
	int step = sizeof(char) * TEST_WORD_LEN;
	src = malloc(step * NUM_THREADS);
	if (!src) {
		ret = -ENOMEM;
		goto out_thr;
	}
	dst = malloc(step * NUM_THREADS);
	if (!dst) {
		ret = -ENOMEM;
		goto out_thr;
	}
	iv = malloc(step * NUM_THREADS);
	if (!iv) {
		ret = -ENOMEM;
		goto out_thr;
	}

	for (i = 0; i < parallel; i++) {
		req[i].src = src + i * step;
		memset(req[i].src, 0, step);
		memcpy(req[i].src, tv->ptext, g_pktlen);
		req[i].in_bytes = g_pktlen;

		req[i].dst = dst + i * step;
		req[i].out_bytes = tv->len;
		req[i].out_buf_bytes = step;

		req[i].iv = iv + i * step;
		memset(req[i].iv, 0, step);
		if (test_mode == WD_CIPHER_CBC || test_mode == WD_CIPHER_XTS) {
			memcpy(req[i].iv, tv->iv, strlen(tv->iv));
			req[i].iv_bytes = strlen(tv->iv);
		}

		/* config arg */
		setup[i].alg = test_alg;
		setup[i].mode = test_mode;

		if (g_direction == 0)
			req[i].op_type = WD_CIPHER_ENCRYPTION;
		else {
			req[i].op_type = WD_CIPHER_DECRYPTION;
		}
		req[i].cb = async_cb;
		req[i].cb_param = &datas[i];
	}

	ret = init_ctx_config(CTX_TYPE_ENCRYPT, CTX_MODE_ASYNC);
	if (ret) {
		printf("fail to init sigle ctx config!\n");
		goto out_thr;
	}

	ret = test_async_create_threads(parallel, req, setup);
	if (ret < 0)
		goto out_config;

out_config:
	uninit_config();
out_thr:
	if (src)
		free(src);
	if (dst)
		free(dst);
	if (iv)
		free(iv);

	return ret;
}

/* ------------------digest alg, nomal mode and hmac mode------------------ */
static __u32 sched_digest_pick_next_ctx(handle_t h_sched_ctx, const void *req,
					const struct sched_key *key)
{
	/* alway return first ctx */
	return 0;
}

static int init_digest_ctx_config(int type, int mode)
{
	struct uacce_dev_list *list;
	struct wd_sched sched;
	int ret;

	list = wd_get_accel_list("digest");
	if (!list)
		return -ENODEV;


	memset(&g_ctx_cfg, 0, sizeof(struct wd_ctx_config));
	g_ctx_cfg.ctx_num = 1;
	g_ctx_cfg.ctxs = calloc(1, sizeof(struct wd_ctx));
	if (!g_ctx_cfg.ctxs)
		return -ENOMEM;

	/* Just use first found dev to test here */
	g_ctx_cfg.ctxs[0].ctx = wd_request_ctx(list->dev);
	if (!g_ctx_cfg.ctxs[0].ctx) {
		ret = -EINVAL;
		printf("Fail to request ctx!\n");
		goto out;
	}
	g_ctx_cfg.ctxs[0].op_type = type;
	g_ctx_cfg.ctxs[0].ctx_mode = mode;

	sched.name = SCHED_SINGLE;
	sched.pick_next_ctx = sched_digest_pick_next_ctx;
	sched.poll_policy = sched_single_poll_policy;
	/* digest init */
	ret = wd_digest_init(&g_ctx_cfg, &sched);
	if (ret) {
		printf("Fail to digest ctx!\n");
		goto out;
	}

	wd_free_list_accels(list);

	return 0;
out:
	free(g_ctx_cfg.ctxs);

	return ret;
}

int get_digest_resource(struct hash_testvec **alg_tv, int* alg, int* mode)
{
	struct hash_testvec *tmp_tv;
	struct hash_testvec *tv = NULL;
	int alg_type;
	int mode_type = 0;

	switch (g_testalg) {
		case 0:
			switch (g_alg_op_type) {
				case 0:
					mode_type = WD_DIGEST_NORMAL;
					printf("test alg: %s\n", "normal(sm3)");
					tv = &sm3_tv_template[0];
					break;
				case 1:
					mode_type = WD_DIGEST_HMAC;
					printf("test alg: %s\n", "hmac(sm3)");
					tv = &hmac_sm3_tv_template[0];
					break;
			}
			tv->dsize = 32;
			alg_type = WD_DIGEST_SM3;
			break;
		case 1:
			switch (g_alg_op_type) {
				case 0:
					mode_type = WD_DIGEST_NORMAL;
					printf("test alg: %s\n", "normal(md5)");
					tv = &md5_tv_template[0];
					break;
				case 1:
					mode_type = WD_DIGEST_HMAC;
					printf("test alg: %s\n", "hmac(md5)");
					tv = &hmac_md5_tv_template[0];
					break;
			}
			tv->dsize = 16;
			alg_type = WD_DIGEST_MD5;
			break;
		case 2:
			switch (g_alg_op_type) {
				case 0:
					mode_type = WD_DIGEST_NORMAL;
					printf("test alg: %s\n", "normal(sha1)");
					tv = &sha1_tv_template[0];
					break;
				case 1:
					mode_type = WD_DIGEST_HMAC;
					printf("test alg: %s\n", "hmac(sha1)");
					tv = &hmac_sha1_tv_template[0];
					break;
			}
			tv->dsize = 20;
			alg_type = WD_DIGEST_SHA1;
			break;
		case 3:
			switch (g_alg_op_type) {
				case 0:
					mode_type = WD_DIGEST_NORMAL;
					printf("test alg: %s\n", "normal(sha256)");
					tv = &sha256_tv_template[0];
					break;
				case 1:
					mode_type = WD_DIGEST_HMAC;
					printf("test alg: %s\n", "hmac(sha256)");
					tv = &hmac_sha256_tv_template[0];
					break;
			}
			tv->dsize = 32;
			alg_type = WD_DIGEST_SHA256;
			break;
		case 4:
			switch (g_alg_op_type) {
				case 0:
					mode_type = WD_DIGEST_NORMAL;
					printf("test alg: %s\n", "normal(sha224)");
					tv = &sha224_tv_template[0];
					break;
				case 1:
					mode_type = WD_DIGEST_HMAC;
					printf("test alg: %s\n", "hmac(sha224)");
					tv = &hmac_sha224_tv_template[0];
					break;
			}
			tv->dsize = 28;
			alg_type = WD_DIGEST_SHA224;
			break;
		case 5:
			switch (g_alg_op_type) {
				case 0:
					mode_type = WD_DIGEST_NORMAL;
					printf("test alg: %s\n", "normal(sha384)");
					tv = &sha384_tv_template[0];
					break;
				case 1:
					mode_type = WD_DIGEST_HMAC;
					printf("test alg: %s\n", "hmac(sha384)");
					tv = &hmac_sha384_tv_template[0];
					break;
			}
			tv->dsize = 48;
			alg_type = WD_DIGEST_SHA384;
			break;
		case 6:
			switch (g_alg_op_type) {
				case 0:
					mode_type = WD_DIGEST_NORMAL;
					printf("test alg: %s\n", "normal(sha512)");
					tv = &sha512_tv_template[0];
					break;
				case 1:
					mode_type = WD_DIGEST_HMAC;
					printf("test alg: %s\n", "hmac(sha512)");
					tv = &hmac_sha512_tv_template[0];
					break;
			}
			tv->dsize = 64;
			alg_type = WD_DIGEST_SHA512;
			break;
		case 7:
			switch (g_alg_op_type) {
				case 0:
					mode_type = WD_DIGEST_NORMAL;
					printf("test alg: %s\n", "normal(sha512_224)");
					tv = &sha512_224_tv_template[0];
					break;
				case 1:
					mode_type = WD_DIGEST_HMAC;
					printf("test alg: %s\n", "hmac(sha512_224");
					tv = &hmac_sha512_224_tv_template[0];
					break;
			}
			tv->dsize = 28;
			alg_type = WD_DIGEST_SHA512_224;
			break;
		case 8:
			switch (g_alg_op_type) {
				case 0:
					mode_type = WD_DIGEST_NORMAL;
					printf("test alg: %s\n", "normal(sha512_256)");
					tv = &sha512_256_tv_template[0];
					break;
				case 1:
					mode_type = WD_DIGEST_HMAC;
					printf("test alg: %s\n", "hmac(sha512_256)");
					tv = &hmac_sha512_256_tv_template[0];
					break;
			}
			tv->dsize = 32;
			alg_type = WD_DIGEST_SHA512_256;
			break;
		default:
			printf("keylenth error, default test alg: %s\n", "normal(sm3)");
			return -EINVAL;
	}
	if (g_ivlen == 1) {
		tmp_tv = tv;
		tv = &long_hash_tv_template[0];
		tv->dsize = tmp_tv->dsize;
	} else if (g_ivlen == 2) {
		tmp_tv = tv;
		tv = &hmac_abnormal1024_tv_template[0];
		tv->dsize = tmp_tv->dsize;
	} else if (g_ivlen == 3) {
		tmp_tv = tv;
		tv = &hmac_abnormal512_tv_template[0];
		tv->dsize = tmp_tv->dsize;
	}

	*alg = alg_type;
	*mode = mode_type;
	*alg_tv = tv;

	return 0;
}

static int sec_digest_sync_once(void)
{
	struct wd_digest_sess_setup setup;
	struct hash_testvec *tv = NULL;
	handle_t h_sess = 0;
	struct wd_digest_req req;
	struct timeval start_tval;
	struct timeval cur_tval;
	unsigned long Perf = 0;
	float speed, time_used;
	unsigned long cnt = g_times;
<<<<<<< HEAD
	int pid = getpid();
=======
>>>>>>> 4ac03b0e
	int ret;

	/* config setup */
	ret = init_digest_ctx_config(CTX_TYPE_ENCRYPT, CTX_MODE_SYNC);
	if (ret) {
		printf("Fail to init sigle ctx config!\n");
		return ret;
	}

	/* config arg */
	memset(&req, 0, sizeof(struct wd_digest_req));
	get_digest_resource(&tv, (int *)&setup.alg, (int *)&setup.mode);

	req.in  = malloc(BUFF_SIZE);
	if (!req.in) {
		printf("req src in mem malloc failed!\n");
		ret = -1;
		goto out;
	}
	memcpy(req.in, tv->plaintext, tv->psize);
	req.in_bytes = tv->psize;

	printf("req src in--------->:\n");
	hexdump(req.in, tv->psize);
	req.out = malloc(BUFF_SIZE);
	if (!req.out) {
		printf("req dst out mem malloc failed!\n");
		ret = -1;
		goto out;
	}
	req.out_buf_bytes = BUFF_SIZE;
	req.out_bytes = tv->dsize;

	req.has_next = 0;

	h_sess = wd_digest_alloc_sess(&setup);
	if (!h_sess) {
		ret = -1;
		goto out;
	}

	/* if mode is HMAC, should set key */
	if (setup.mode == WD_DIGEST_HMAC) {
		ret = wd_digest_set_key(h_sess, (const __u8*)tv->key, tv->ksize);
		if (ret) {
			printf("sess set key failed!\n");
			goto out;
		}
		struct wd_digest_sess *sess = (struct wd_digest_sess *)h_sess;
		printf("------->tv key:%s\n", tv->key);
		printf("digest sess key--------->:\n");
		hexdump(sess->key, sess->key_bytes);
	}

	gettimeofday(&start_tval, NULL);
	while (cnt) {
		ret = wd_do_digest_sync(h_sess, &req);
		cnt--;
	}
	gettimeofday(&cur_tval, NULL);
<<<<<<< HEAD

	time_used = (float)((cur_tval.tv_sec - start_tval.tv_sec) * 1000000 +
		cur_tval.tv_usec - start_tval.tv_usec);
	speed = g_times / time_used * 1000000;
	Perf = speed * req.in_bytes / 1024;
	printf("time_used:%0.0f us, send task num:%lld\n", time_used, g_times);
	printf("Pro-%d, thread_id-%d, speed:%0.3f ops, Perf: %ld KB/s\n", pid,
                        (int)syscall(__NR_gettid), speed, Perf);

=======

	time_used = (float)((cur_tval.tv_sec - start_tval.tv_sec) * 1000000 +
		cur_tval.tv_usec - start_tval.tv_usec);
	speed = g_times / time_used * 1000000;
	Perf = speed * req.in_bytes / 1024;
	printf("time_used:%0.0f us, send task num:%lld\n", time_used, g_times);
	printf("Pro-%d, thread_id-%d, speed:%0.3f ops, Perf: %ld KB/s\n", getpid(),
			(int)syscall(__NR_gettid), speed, Perf);
>>>>>>> 4ac03b0e
	hexdump(req.out, 64);

out:
	if (req.in)
		free(req.in);
	if (req.out)
		free(req.out);
	if (h_sess)
		wd_digest_free_sess(h_sess);
	digest_uninit_config();

	return ret;
}

static void *digest_async_cb(void *data)
{
	// struct wd_digest_req *req = (struct wd_digest_req *)data;
	// memcpy(&g_async_req, req, sizeof(struct wd_digest_req));

	return NULL;
}

void *digest_send_thread(void *data)
{
	thread_data_d *td_data = data;
	struct wd_digest_req *req = td_data->req;
	int try_cnt = 0;
	unsigned long cnt = 0;
	int ret;

	while (cnt < td_data->send_num) {
		req->cb = digest_async_cb;
		ret = wd_do_digest_async(td_data->h_sess, req);
		if (ret < 0) {
			usleep(100);
			try_cnt++;
			if (try_cnt > 100) {
				printf("Test digest current send fail 100 times !\n");
				break;
			}
			continue;
		}
		cnt++;
	}

	printf("Test digest multi send : %lu pkg !\n", cnt);
	return NULL;
}

void *digest_poll_thread(void *data)
{
	thread_data_d *td_data = data;
	struct wd_digest_req *req = td_data->req;
	unsigned int recv = 0;
	int expt = td_data->recv_num;
	struct timeval cur_tval;
	unsigned long Perf = 0;
	float speed, time_used;
	int cnt = 0;
	int ret;

	while (cnt < td_data->recv_num) {
		ret = wd_digest_poll_ctx(0, expt, &recv);
		if (ret < 0)
			usleep(100);

		if (recv == 0) {
			printf("current digest async poll --0-- pkg!\n");
			break;
		}
		expt -= recv;
		cnt += recv;
		recv = 0;
	}
	gettimeofday(&cur_tval, NULL);

	pthread_mutex_lock(&test_sec_mutex);
	time_used = (float)((cur_tval.tv_sec - td_data->start_tval.tv_sec) * 1000000 +
				cur_tval.tv_usec - td_data->start_tval.tv_usec);
	printf("time_used:%0.0f us, send task num:%d\n", time_used, cnt);
	speed = cnt / time_used * 1000000;
	Perf = speed * req->in_bytes / 1024; //B->KB
	printf("Pro-%d, thread_id-%d, speed:%0.3f ops, Perf: %ld KB/s\n", getpid(),
			(int)syscall(__NR_gettid), speed, Perf);
	pthread_mutex_unlock(&test_sec_mutex);

	return NULL;
}

void *digest_sync_send_thread(void *data)
{
	thread_data_d *td_data = data;
	struct wd_digest_req *req = td_data->req;
	struct timeval cur_tval, start_tval;
	unsigned long Perf = 0;
	float speed, time_used;
	int ret;
	int cnt = 0;

	gettimeofday(&start_tval, NULL);
	while (cnt < td_data->send_num) {
		ret = wd_do_digest_sync(td_data->h_sess, req);
		if (ret < 0) {
			usleep(100);
			printf("Test digest current send fail: have send %u pkg !\n", cnt);
			continue;
		}
		cnt++;
	}
	gettimeofday(&cur_tval, NULL);

<<<<<<< HEAD
	pthread_mutex_lock(&mutex);
=======
	pthread_mutex_lock(&test_sec_mutex);
>>>>>>> 4ac03b0e
	time_used = (float)((cur_tval.tv_sec - start_tval.tv_sec) * 1000000 +
				cur_tval.tv_usec - start_tval.tv_usec);
	printf("time_used:%0.0f us, send task num:%lld\n", time_used, td_data->send_num);
	speed = td_data->send_num / time_used * 1000000;
	Perf = speed * req->in_bytes / 1024; //B->KB
	printf("Pro-%d, thread_id-%d, speed:%0.3f ops, Perf: %ld KB/s\n", getpid(),
			(int)syscall(__NR_gettid), speed, Perf);
	pthread_mutex_unlock(&test_sec_mutex);

	return NULL;
}

static int sec_digest_async_once(void)
{
	struct hash_testvec *tv = 0;
	struct wd_digest_sess_setup setup;
	static pthread_t send_td;
	static pthread_t poll_td;
	struct wd_digest_req req;
	thread_data_d td_data;
	handle_t h_sess = 0;
	int test_alg = 0;
	int test_mode = 0;
	int ret;

	/* config setup */
	ret = init_digest_ctx_config(CTX_TYPE_ENCRYPT, CTX_MODE_ASYNC);
	if (ret) {
		printf("Fail to init sigle ctx config!\n");
		return ret;
	}

	/* config arg */
	get_digest_resource(&tv, &test_alg, &test_mode);
	memset(&req, 0, sizeof(struct wd_digest_req));
	setup.alg = test_alg;
	setup.mode = test_mode;

	req.in  = malloc(BUFF_SIZE);
	if (!req.in) {
		printf("req src in mem malloc failed!\n");
		ret = -1;
		goto out;
	}
	memcpy(req.in, tv->plaintext, tv->psize);
	req.in_bytes = tv->psize;

	printf("req src in--------->:\n");
	hexdump(req.in, tv->psize);
	req.out = malloc(BUFF_SIZE);
	if (!req.out) {
		printf("req dst out mem malloc failed!\n");
		ret = -1;
		goto out;
	}
	req.out_buf_bytes = BUFF_SIZE;
	req.out_bytes = tv->dsize;
	req.has_next = 0;

	h_sess = wd_digest_alloc_sess(&setup);
	if (!h_sess) {
		ret = -1;
		goto out;
	}

	/* send thread */
	td_data.req = &req;
	td_data.h_sess = h_sess;
	td_data.send_num = g_times;
	td_data.recv_num = g_times * g_thread_num;
	gettimeofday(&td_data.start_tval, NULL);
	ret = pthread_create(&send_td, NULL, digest_send_thread, &td_data);
	if (ret) {
		printf("kthread create fail at %s", __func__);
		goto out;
	}

	/* poll thread */
	ret = pthread_create(&poll_td, NULL, digest_poll_thread, &td_data);
	if (ret) {
		printf("kthread create fail at %s", __func__);
		goto out;
	}

	ret = pthread_join(send_td, NULL);
	if (ret) {
		printf("pthread_join fail at %s", __func__);
		goto out;
	}

	ret = pthread_join(poll_td, NULL);
	if (ret) {
		printf("pthread_join fail at %s", __func__);
		goto out;
	}

out:
	if (req.in)
		free(req.in);
	if (req.out)
		free(req.out);
	if (h_sess)
		wd_digest_free_sess(h_sess);
	digest_uninit_config();

	return ret;
}

static int sec_digest_sync_multi(void)
{
	struct wd_digest_sess_setup setup;
	struct hash_testvec *tv = NULL;
	handle_t h_sess = 0;
	struct wd_digest_req req;
	static pthread_t sendtd[64];
	thread_data_d td_data;
	int i, ret;

	/* config setup */
	ret = init_digest_ctx_config(CTX_TYPE_ENCRYPT, CTX_MODE_SYNC);
	if (ret) {
		printf("Fail to init sigle ctx config!\n");
		return ret;
	}

	/* config arg */
	memset(&req, 0, sizeof(struct wd_digest_req));
	get_digest_resource(&tv, (int *)&setup.alg, (int *)&setup.mode);

	req.in	= malloc(BUFF_SIZE);
	if (!req.in) {
		printf("req src in mem malloc failed!\n");
		ret = -1;
		goto out;
	}
	memcpy(req.in, tv->plaintext, tv->psize);
	req.in_bytes = tv->psize;

	printf("req src in--------->:\n");
	hexdump(req.in, tv->psize);
	req.out = malloc(BUFF_SIZE);
	if (!req.out) {
		printf("req dst out mem malloc failed!\n");
		ret = -1;
		goto out;
	}
	req.out_buf_bytes = BUFF_SIZE;
	req.out_bytes = tv->dsize;
	req.has_next = 0;

	h_sess = wd_digest_alloc_sess(&setup);
	if (!h_sess) {
		ret = -1;
		goto out;
	}

	/* if mode is HMAC, should set key */
	if (setup.mode == WD_DIGEST_HMAC) {
		ret = wd_digest_set_key(h_sess, (const __u8*)tv->key, tv->ksize);
		if (ret) {
			printf("sess set key failed!\n");
			goto out;
		}
		struct wd_digest_sess *sess = (struct wd_digest_sess *)h_sess;
		printf("------->tv key:%s\n", tv->key);
		printf("digest sess key--------->:\n");
		hexdump(sess->key, sess->key_bytes);
	}

	td_data.h_sess = h_sess;
	td_data.req = &req;

	/* send thread */
	td_data.send_num = g_times;
	td_data.recv_num = g_times;
	td_data.sum_perf = 0;
	for (i = 0; i < g_thread_num; i++) {
		ret = pthread_create(&sendtd[i], NULL, digest_sync_send_thread, &td_data);
		if (ret) {
			printf("Create send thread fail!\n");
			return ret;
		}
	}

	/* join thread */
	for (i = 0; i < g_thread_num; i++) {
		ret = pthread_join(sendtd[i], NULL);
		if (ret) {
			printf("Join sendtd thread fail!\n");
			return ret;
		}
	}

	printf("digest sync %u threads, speed:%llu ops, perf: %llu KB/s\n",
		g_thread_num, td_data.sum_perf,
		(td_data.sum_perf >> 10) * req.in_bytes);
	hexdump(req.out, 64);
out:
	if (req.in)
		free(req.in);
	if (req.out)
		free(req.out);
	if (h_sess)
		wd_digest_free_sess(h_sess);
	digest_uninit_config();

	return ret;
}


static int sec_digest_async_multi(void)
{
	struct hash_testvec *tv = 0;
	struct wd_digest_sess_setup	setup;
	handle_t h_sess = 0;
	struct wd_digest_req req;
	static pthread_t sendtd[64];
	static pthread_t polltd;
	thread_data_d td_data;
	int test_alg = 0;
	int test_mode = 0;
	int i, ret;

	/* config setup */
	ret = init_digest_ctx_config(CTX_TYPE_ENCRYPT, CTX_MODE_ASYNC);
	if (ret) {
		printf("Fail to init sigle ctx config!\n");
		return ret;
	}

	/* config arg */
	get_digest_resource(&tv, &test_alg, &test_mode);
	memset(&req, 0, sizeof(struct wd_digest_req));
	setup.alg = test_alg;
	setup.mode = test_mode;

	req.in  = malloc(BUFF_SIZE);
	if (!req.in) {
		printf("req src in mem malloc failed!\n");
		ret = -1;
		goto out;
	}
	memcpy(req.in, tv->plaintext, tv->psize);
	req.in_bytes = tv->psize;
	printf("req src in--------->:\n");
	hexdump(req.in, tv->psize);
	req.out = malloc(BUFF_SIZE);
	if (!req.out) {
		printf("req dst out mem malloc failed!\n");
		ret = -1;
		goto out;
	}

	req.out_buf_bytes = BUFF_SIZE;
	req.out_bytes = tv->dsize;
	req.has_next = 0;
	h_sess = wd_digest_alloc_sess(&setup);
	if (!h_sess) {
		ret = -1;
		goto out;
	}

	td_data.h_sess = h_sess;
	td_data.req = &req;

	/* send thread */
	td_data.send_num = g_times;
	td_data.recv_num = g_times * g_thread_num;
	td_data.sum_perf = 0;
	gettimeofday(&td_data.start_tval, NULL);
	for (i = 0; i < g_thread_num; i++) {
		ret = pthread_create(&sendtd[i], NULL, digest_send_thread, &td_data);
		if (ret) {
			printf("Create send thread fail!\n");
			return ret;
		}
	}

	/* poll thread */
	ret = pthread_create(&polltd, NULL, digest_poll_thread, &td_data);
	if (ret) {
		printf("Create poll thread fail!\n");
		return ret;
	}

	/* join thread */
	for (i = 0; i < g_thread_num; i++) {
		ret = pthread_join(sendtd[i], NULL);
		if (ret) {
			printf("Join sendtd thread fail!\n");
			return ret;
		}
	}
	ret = pthread_join(polltd, NULL);
	if (ret) {
		printf("Join polltd thread fail!\n");
		return ret;
	}

	hexdump(req.out, 64);
out:
	if (req.in)
		free(req.in);
	if (req.out)
		free(req.out);
	if (h_sess)
		wd_digest_free_sess(h_sess);
	digest_uninit_config();

	return ret;
}

static void test_sec_cmd_parse(int argc, char *argv[], struct test_sec_option *option)
{
    int option_index = 0;
	int c;

	static struct option long_options[] = {
		{"cipher",    required_argument, 0,  1},
		{"digest",    required_argument, 0,  2},
		{"optype",    required_argument, 0,  3},
		{"pktlen",    required_argument, 0,  4},
		{"keylen",    required_argument, 0,  5},
		{"times",     required_argument, 0,  6},
		{"sync",      no_argument,       0,  7},
		{"async",     no_argument,       0,  8},
		{"multi",     required_argument, 0,  9},
		{"ctx",       required_argument, 0,  10},
		{0, 0, 0, 0}
	};

	while (1) {
		c = getopt_long(argc, argv, "", long_options, &option_index);
		if (c == -1)
			break;

<<<<<<< HEAD
	if (!strcmp(argv[3], "-optype")) {
		g_direction = strtoul((char*)argv[4], NULL, 10);
		if (algtype_class == DIGEST_CLASS) {
			//0 is normal mode, 1 is HMAC mode, 3 is long hash mode.
			alg_op_type = g_direction;
			if (g_direction == 3) {
				alg_op_type = 0;
				g_ivlen = 1;
			}
=======
		switch (c) {
		case 1:
			option->algclass = CIPHER_CLASS;
			option->algtype = strtol(optarg, NULL, 0);
			break;
		case 2:
			option->algclass = DIGEST_CLASS;
			option->algtype = strtol(optarg, NULL, 0);
			break;
		case 3:
			option->optype = strtol(optarg, NULL, 0);
			break;
		case 4:
			option->pktlen = strtol(optarg, NULL, 0);
			break;
		case 5:
			option->keylen = strtol(optarg, NULL, 0);
			break;
		case 6:
			option->times = strtol(optarg, NULL, 0);
			break;
		case 7:
			option->syncmode = 0;
			break;
		case 8:
			option->syncmode = 1;
			break;
		case 9:
			option->xmulti = strtol(optarg, NULL, 0);
			break;
		case 10:
			option->ctx = strtol(optarg, NULL, 0);
			break;
		default:
			printf("bad input parameter, exit\n");
			exit(-1);
>>>>>>> 4ac03b0e
		}
	}
}

static int test_sec_option_convert(struct test_sec_option *option)
{
	if (option->algclass > DIGEST_CLASS) {
		printf("alg_class type error, please set a algorithm, cipher or "
			   "digest. The aead is not support now.");
		return -EINVAL;
	}
	if (option->syncmode > 1) {
		printf("Please input a right session mode, 0:sync 1:async. \n");
		return -EINVAL;
	}

	g_testalg = option->algtype;
	g_pktlen = option->pktlen;
	g_keylen = option->keylen;
	g_times = option->times ? option->times : 1;
	printf("set global times is %lld\n", g_times);

	g_thread_num = option->xmulti ? option->xmulti : 1;

	g_direction = option->optype;
	if (option->algclass == DIGEST_CLASS) {
		//0 is normal mode, 1 is HMAC mode, 3 is long hash mode.
		g_alg_op_type = g_direction;
		if (g_direction == 3) {
			g_alg_op_type = 0;
			g_ivlen = 1;
		}
	}

	ctx_num = option->ctx;

	return 0;
}

static int test_sec_default_case()
{
	g_testalg = 0;
	g_times = 10;
	g_pktlen = 16;
	g_keylen = 16;
	printf("Test sec Cipher parameter default, alg:ecb(aes), set_times:10,"
		"set_pktlen:16 bytes, set_keylen:128 bit.\n");
	return	test_sec_cipher_sync_once();
}

static int test_sec_run(__u32 sync_mode, __u32 alg_class)
{
	int ret = 0;

	if (sync_mode == 0) {
		if (alg_class == CIPHER_CLASS) {
			if (g_thread_num > 1) {
				printf("currently cipher test is synchronize multi -%d threads!\n", g_thread_num);
				ret = sec_cipher_sync_test();
			} else {
				ret = test_sec_cipher_sync_once();
				printf("currently cipher test is synchronize once, one thread!\n");
			}
		} else if (alg_class == DIGEST_CLASS) {
			if (g_thread_num > 1) {
				printf("currently digest test is synchronize multi -%d threads!\n", g_thread_num);
				ret = sec_digest_sync_multi();
			} else {
				ret = sec_digest_sync_once();
				printf("currently digest test is synchronize once, one thread!\n");
			}
		}
	} else {
		if (alg_class == CIPHER_CLASS) {
			if (g_thread_num > 1) {
				printf("currently cipher test is asynchronous multi -%d threads!\n", g_thread_num);
				ret = sec_cipher_async_test();
			} else {
				ret = test_sec_cipher_async_once();
				printf("currently cipher test is asynchronous one, one thread!\n");
			}
		} else if (alg_class == DIGEST_CLASS) {
			if (g_thread_num > 1) {
				printf("currently digest test is asynchronous multi -%d threads!\n", g_thread_num);
				ret = sec_digest_async_multi();
			} else {
				ret = sec_digest_async_once();
				printf("currently digest test is asynchronous one, one thread!\n");
			}
		}
	}

	return ret;
}

int main(int argc, char *argv[])
{
	struct test_sec_option option = {0};
	int ret = 0;

	printf("this is a hisi sec test.\n");

	g_thread_num = 1;
	if (!argv[1]) {
		return test_sec_default_case();
	}

	test_sec_cmd_parse(argc, argv, &option);
	ret = test_sec_option_convert(&option);
	if (ret)
		return ret;

	pthread_mutex_init(&test_sec_mutex, NULL);

	return test_sec_run(option.syncmode, option.algclass);
}<|MERGE_RESOLUTION|>--- conflicted
+++ resolved
@@ -1268,10 +1268,6 @@
 	unsigned long Perf = 0;
 	float speed, time_used;
 	unsigned long cnt = g_times;
-<<<<<<< HEAD
-	int pid = getpid();
-=======
->>>>>>> 4ac03b0e
 	int ret;
 
 	/* config setup */
@@ -1332,17 +1328,6 @@
 		cnt--;
 	}
 	gettimeofday(&cur_tval, NULL);
-<<<<<<< HEAD
-
-	time_used = (float)((cur_tval.tv_sec - start_tval.tv_sec) * 1000000 +
-		cur_tval.tv_usec - start_tval.tv_usec);
-	speed = g_times / time_used * 1000000;
-	Perf = speed * req.in_bytes / 1024;
-	printf("time_used:%0.0f us, send task num:%lld\n", time_used, g_times);
-	printf("Pro-%d, thread_id-%d, speed:%0.3f ops, Perf: %ld KB/s\n", pid,
-                        (int)syscall(__NR_gettid), speed, Perf);
-
-=======
 
 	time_used = (float)((cur_tval.tv_sec - start_tval.tv_sec) * 1000000 +
 		cur_tval.tv_usec - start_tval.tv_usec);
@@ -1351,7 +1336,6 @@
 	printf("time_used:%0.0f us, send task num:%lld\n", time_used, g_times);
 	printf("Pro-%d, thread_id-%d, speed:%0.3f ops, Perf: %ld KB/s\n", getpid(),
 			(int)syscall(__NR_gettid), speed, Perf);
->>>>>>> 4ac03b0e
 	hexdump(req.out, 64);
 
 out:
@@ -1463,11 +1447,7 @@
 	}
 	gettimeofday(&cur_tval, NULL);
 
-<<<<<<< HEAD
-	pthread_mutex_lock(&mutex);
-=======
 	pthread_mutex_lock(&test_sec_mutex);
->>>>>>> 4ac03b0e
 	time_used = (float)((cur_tval.tv_sec - start_tval.tv_sec) * 1000000 +
 				cur_tval.tv_usec - start_tval.tv_usec);
 	printf("time_used:%0.0f us, send task num:%lld\n", time_used, td_data->send_num);
@@ -1804,17 +1784,6 @@
 		if (c == -1)
 			break;
 
-<<<<<<< HEAD
-	if (!strcmp(argv[3], "-optype")) {
-		g_direction = strtoul((char*)argv[4], NULL, 10);
-		if (algtype_class == DIGEST_CLASS) {
-			//0 is normal mode, 1 is HMAC mode, 3 is long hash mode.
-			alg_op_type = g_direction;
-			if (g_direction == 3) {
-				alg_op_type = 0;
-				g_ivlen = 1;
-			}
-=======
 		switch (c) {
 		case 1:
 			option->algclass = CIPHER_CLASS;
@@ -1851,7 +1820,6 @@
 		default:
 			printf("bad input parameter, exit\n");
 			exit(-1);
->>>>>>> 4ac03b0e
 		}
 	}
 }
