--- conflicted
+++ resolved
@@ -463,21 +463,7 @@
 
 int wd_rsa_poll(__u32 expt, __u32 *count)
 {
-<<<<<<< HEAD
-	handle_t h_sched_ctx = wd_rsa_setting.sched.h_sched_ctx;
-
-	return wd_rsa_setting.sched->poll_policy(h_sched_ctx, 0, expt, count);
-}
-
-static void wd_memset_zero(void *data, __u32 size)
-{
-	char *s = data;
-
-	while (size--)
-		*s++ = 0;
-=======
 	return wd_rsa_setting.sched.poll_policy(0, expt, count);
->>>>>>> 4ac03b0e
 }
 
 int wd_rsa_kg_in_data(struct wd_rsa_kg_in *ki, char **data)
